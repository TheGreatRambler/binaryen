/*
 * Copyright 2016 WebAssembly Community Group participants
 *
 * Licensed under the Apache License, Version 2.0 (the "License");
 * you may not use this file except in compliance with the License.
 * You may obtain a copy of the License at
 *
 *     http://www.apache.org/licenses/LICENSE-2.0
 *
 * Unless required by applicable law or agreed to in writing, software
 * distributed under the License is distributed on an "AS IS" BASIS,
 * WITHOUT WARRANTIES OR CONDITIONS OF ANY KIND, either express or implied.
 * See the License for the specific language governing permissions and
 * limitations under the License.
 */

#ifndef wasm_wasm_builder_h
#define wasm_wasm_builder_h

#include "ir/manipulation.h"
#include "parsing.h"
#include "wasm.h"

namespace wasm {

// Useful data structures

struct NameType {
  Name name;
  Type type;
  NameType() : name(nullptr), type(Type::none) {}
  NameType(Name name, Type type) : name(name), type(type) {}
};

// General AST node builder

class Builder {
  Module& wasm;

public:
  Builder(Module& wasm) : wasm(wasm) {}

  // make* functions create an expression instance.

  static std::unique_ptr<Function> makeFunction(Name name,
                                                HeapType type,
                                                std::vector<Type>&& vars,
                                                Expression* body = nullptr) {
    assert(type.isSignature());
    auto func = std::make_unique<Function>();
    func->name = name;
    func->type = type;
    func->body = body;
    func->vars.swap(vars);
    return func;
  }

  static std::unique_ptr<Function> makeFunction(Name name,
                                                std::vector<NameType>&& params,
                                                HeapType type,
                                                std::vector<NameType>&& vars,
                                                Expression* body = nullptr) {
    assert(type.isSignature());
    auto func = std::make_unique<Function>();
    func->name = name;
    func->type = type;
    func->body = body;
    for (size_t i = 0; i < params.size(); ++i) {
      NameType& param = params[i];
      assert(func->getParams()[i] == param.type);
      Index index = func->localNames.size();
      func->localIndices[param.name] = index;
      func->localNames[index] = param.name;
    }
    for (auto& var : vars) {
      func->vars.push_back(var.type);
      Index index = func->localNames.size();
      func->localIndices[var.name] = index;
      func->localNames[index] = var.name;
    }
    return func;
  }

  static std::unique_ptr<Table> makeTable(Name name,
                                          Type type = Type::funcref,
                                          Address initial = 0,
                                          Address max = Table::kMaxSize) {
    auto table = std::make_unique<Table>();
    table->name = name;
    table->type = type;
    table->initial = initial;
    table->max = max;
    return table;
  }

  static std::unique_ptr<ElementSegment>
  makeElementSegment(Name name,
                     Name table,
                     Expression* offset = nullptr,
                     Type type = Type::funcref) {
    auto seg = std::make_unique<ElementSegment>();
    seg->name = name;
    seg->table = table;
    seg->offset = offset;
    seg->type = type;
    return seg;
  }

  static std::unique_ptr<Export>
  makeExport(Name name, Name value, ExternalKind kind) {
    auto export_ = std::make_unique<Export>();
    export_->name = name;
    export_->value = value;
    export_->kind = kind;
    return export_;
  }

  enum Mutability { Mutable, Immutable };

  static std::unique_ptr<Global>
  makeGlobal(Name name, Type type, Expression* init, Mutability mutable_) {
    auto glob = std::make_unique<Global>();
    glob->name = name;
    glob->type = type;
    glob->init = init;
    glob->mutable_ = mutable_ == Mutable;
    return glob;
  }

  static std::unique_ptr<Tag> makeTag(Name name, Signature sig) {
    auto tag = std::make_unique<Tag>();
    tag->name = name;
    tag->sig = sig;
    return tag;
  }

  // IR nodes

  Nop* makeNop() { return wasm.allocator.alloc<Nop>(); }
  Block* makeBlock(Expression* first = nullptr) {
    auto* ret = wasm.allocator.alloc<Block>();
    if (first) {
      ret->list.push_back(first);
      ret->finalize();
    }
    return ret;
  }
  Block* makeBlock(Name name, Expression* first = nullptr) {
    auto* ret = makeBlock(first);
    ret->name = name;
    ret->finalize();
    return ret;
  }
  Block* makeBlock(const std::vector<Expression*>& items) {
    auto* ret = wasm.allocator.alloc<Block>();
    ret->list.set(items);
    ret->finalize();
    return ret;
  }
  Block* makeBlock(const std::vector<Expression*>& items, Type type) {
    auto* ret = wasm.allocator.alloc<Block>();
    ret->list.set(items);
    ret->finalize(type);
    return ret;
  }
  Block* makeBlock(const ExpressionList& items) {
    auto* ret = wasm.allocator.alloc<Block>();
    ret->list.set(items);
    ret->finalize();
    return ret;
  }
  Block* makeBlock(const ExpressionList& items, Type type) {
    auto* ret = wasm.allocator.alloc<Block>();
    ret->list.set(items);
    ret->finalize(type);
    return ret;
  }
  Block* makeBlock(Name name, const ExpressionList& items) {
    auto* ret = wasm.allocator.alloc<Block>();
    ret->name = name;
    ret->list.set(items);
    ret->finalize();
    return ret;
  }
  Block* makeBlock(Name name, const ExpressionList& items, Type type) {
    auto* ret = wasm.allocator.alloc<Block>();
    ret->name = name;
    ret->list.set(items);
    ret->finalize(type);
    return ret;
  }
  If* makeIf(Expression* condition,
             Expression* ifTrue,
             Expression* ifFalse = nullptr) {
    auto* ret = wasm.allocator.alloc<If>();
    ret->condition = condition;
    ret->ifTrue = ifTrue;
    ret->ifFalse = ifFalse;
    ret->finalize();
    return ret;
  }
  If* makeIf(Expression* condition,
             Expression* ifTrue,
             Expression* ifFalse,
             Type type) {
    auto* ret = wasm.allocator.alloc<If>();
    ret->condition = condition;
    ret->ifTrue = ifTrue;
    ret->ifFalse = ifFalse;
    ret->finalize(type);
    return ret;
  }
  Loop* makeLoop(Name name, Expression* body) {
    auto* ret = wasm.allocator.alloc<Loop>();
    ret->name = name;
    ret->body = body;
    ret->finalize();
    return ret;
  }
  Loop* makeLoop(Name name, Expression* body, Type type) {
    auto* ret = wasm.allocator.alloc<Loop>();
    ret->name = name;
    ret->body = body;
    ret->finalize(type);
    return ret;
  }
  Break* makeBreak(Name name,
                   Expression* value = nullptr,
                   Expression* condition = nullptr) {
    auto* ret = wasm.allocator.alloc<Break>();
    ret->name = name;
    ret->value = value;
    ret->condition = condition;
    ret->finalize();
    return ret;
  }
  template<typename T>
  Switch* makeSwitch(T& list,
                     Name default_,
                     Expression* condition,
                     Expression* value = nullptr) {
    auto* ret = wasm.allocator.alloc<Switch>();
    ret->targets.set(list);
    ret->default_ = default_;
    ret->value = value;
    ret->condition = condition;
    return ret;
  }
  Call* makeCall(Name target,
                 const std::vector<Expression*>& args,
                 Type type,
                 bool isReturn = false) {
    auto* call = wasm.allocator.alloc<Call>();
    // not all functions may exist yet, so type must be provided
    call->type = type;
    call->target = target;
    call->operands.set(args);
    call->isReturn = isReturn;
    return call;
  }
  template<typename T>
  Call* makeCall(Name target, const T& args, Type type, bool isReturn = false) {
    auto* call = wasm.allocator.alloc<Call>();
    // not all functions may exist yet, so type must be provided
    call->type = type;
    call->target = target;
    call->operands.set(args);
    call->isReturn = isReturn;
    call->finalize();
    return call;
  }
  template<typename T>
  CallIndirect* makeCallIndirect(const Name table,
                                 Expression* target,
                                 const T& args,
                                 HeapType heapType,
                                 bool isReturn = false) {
    assert(heapType.isSignature());
    auto* call = wasm.allocator.alloc<CallIndirect>();
    call->table = table;
    call->heapType = heapType;
    call->type = heapType.getSignature().results;
    call->target = target;
    call->operands.set(args);
    call->isReturn = isReturn;
    call->finalize();
    return call;
  }
  template<typename T>
  CallRef* makeCallRef(Expression* target,
                       const T& args,
                       Type type,
                       bool isReturn = false) {
    auto* call = wasm.allocator.alloc<CallRef>();
    call->type = type;
    call->target = target;
    call->operands.set(args);
    call->isReturn = isReturn;
    call->finalize();
    return call;
  }
  LocalGet* makeLocalGet(Index index, Type type) {
    auto* ret = wasm.allocator.alloc<LocalGet>();
    ret->index = index;
    ret->type = type;
    return ret;
  }
  LocalSet* makeLocalSet(Index index, Expression* value) {
    auto* ret = wasm.allocator.alloc<LocalSet>();
    ret->index = index;
    ret->value = value;
    ret->makeSet();
    ret->finalize();
    return ret;
  }
  LocalSet* makeLocalTee(Index index, Expression* value, Type type) {
    auto* ret = wasm.allocator.alloc<LocalSet>();
    ret->index = index;
    ret->value = value;
    ret->makeTee(type);
    return ret;
  }
  GlobalGet* makeGlobalGet(Name name, Type type) {
    auto* ret = wasm.allocator.alloc<GlobalGet>();
    ret->name = name;
    ret->type = type;
    return ret;
  }
  GlobalSet* makeGlobalSet(Name name, Expression* value) {
    auto* ret = wasm.allocator.alloc<GlobalSet>();
    ret->name = name;
    ret->value = value;
    ret->finalize();
    return ret;
  }
  Load* makeLoad(unsigned bytes,
                 bool signed_,
                 uint32_t offset,
                 unsigned align,
                 Expression* ptr,
                 Type type) {
    auto* ret = wasm.allocator.alloc<Load>();
    ret->isAtomic = false;
    ret->bytes = bytes;
    ret->signed_ = signed_;
    ret->offset = offset;
    ret->align = align;
    ret->ptr = ptr;
    ret->type = type;
    return ret;
  }
  Load*
  makeAtomicLoad(unsigned bytes, uint32_t offset, Expression* ptr, Type type) {
    Load* load = makeLoad(bytes, false, offset, bytes, ptr, type);
    load->isAtomic = true;
    return load;
  }
  AtomicWait* makeAtomicWait(Expression* ptr,
                             Expression* expected,
                             Expression* timeout,
                             Type expectedType,
                             Address offset) {
    auto* wait = wasm.allocator.alloc<AtomicWait>();
    wait->offset = offset;
    wait->ptr = ptr;
    wait->expected = expected;
    wait->timeout = timeout;
    wait->expectedType = expectedType;
    wait->finalize();
    return wait;
  }
  AtomicNotify*
  makeAtomicNotify(Expression* ptr, Expression* notifyCount, Address offset) {
    auto* notify = wasm.allocator.alloc<AtomicNotify>();
    notify->offset = offset;
    notify->ptr = ptr;
    notify->notifyCount = notifyCount;
    notify->finalize();
    return notify;
  }
  AtomicFence* makeAtomicFence() { return wasm.allocator.alloc<AtomicFence>(); }
  Store* makeStore(unsigned bytes,
                   uint32_t offset,
                   unsigned align,
                   Expression* ptr,
                   Expression* value,
                   Type type) {
    auto* ret = wasm.allocator.alloc<Store>();
    ret->isAtomic = false;
    ret->bytes = bytes;
    ret->offset = offset;
    ret->align = align;
    ret->ptr = ptr;
    ret->value = value;
    ret->valueType = type;
    ret->finalize();
    assert(ret->value->type.isConcrete() ? ret->value->type == type : true);
    return ret;
  }
  Store* makeAtomicStore(unsigned bytes,
                         uint32_t offset,
                         Expression* ptr,
                         Expression* value,
                         Type type) {
    Store* store = makeStore(bytes, offset, bytes, ptr, value, type);
    store->isAtomic = true;
    return store;
  }
  AtomicRMW* makeAtomicRMW(AtomicRMWOp op,
                           unsigned bytes,
                           uint32_t offset,
                           Expression* ptr,
                           Expression* value,
                           Type type) {
    auto* ret = wasm.allocator.alloc<AtomicRMW>();
    ret->op = op;
    ret->bytes = bytes;
    ret->offset = offset;
    ret->ptr = ptr;
    ret->value = value;
    ret->type = type;
    ret->finalize();
    return ret;
  }
  AtomicCmpxchg* makeAtomicCmpxchg(unsigned bytes,
                                   uint32_t offset,
                                   Expression* ptr,
                                   Expression* expected,
                                   Expression* replacement,
                                   Type type) {
    auto* ret = wasm.allocator.alloc<AtomicCmpxchg>();
    ret->bytes = bytes;
    ret->offset = offset;
    ret->ptr = ptr;
    ret->expected = expected;
    ret->replacement = replacement;
    ret->type = type;
    ret->finalize();
    return ret;
  }
  SIMDExtract*
  makeSIMDExtract(SIMDExtractOp op, Expression* vec, uint8_t index) {
    auto* ret = wasm.allocator.alloc<SIMDExtract>();
    ret->op = op;
    ret->vec = vec;
    ret->index = index;
    ret->finalize();
    return ret;
  }
  SIMDReplace* makeSIMDReplace(SIMDReplaceOp op,
                               Expression* vec,
                               uint8_t index,
                               Expression* value) {
    auto* ret = wasm.allocator.alloc<SIMDReplace>();
    ret->op = op;
    ret->vec = vec;
    ret->index = index;
    ret->value = value;
    ret->finalize();
    return ret;
  }
  SIMDShuffle* makeSIMDShuffle(Expression* left,
                               Expression* right,
                               const std::array<uint8_t, 16>& mask) {
    auto* ret = wasm.allocator.alloc<SIMDShuffle>();
    ret->left = left;
    ret->right = right;
    ret->mask = mask;
    ret->finalize();
    return ret;
  }
  SIMDTernary* makeSIMDTernary(SIMDTernaryOp op,
                               Expression* a,
                               Expression* b,
                               Expression* c) {
    auto* ret = wasm.allocator.alloc<SIMDTernary>();
    ret->op = op;
    ret->a = a;
    ret->b = b;
    ret->c = c;
    ret->finalize();
    return ret;
  }
  SIMDShift* makeSIMDShift(SIMDShiftOp op, Expression* vec, Expression* shift) {
    auto* ret = wasm.allocator.alloc<SIMDShift>();
    ret->op = op;
    ret->vec = vec;
    ret->shift = shift;
    ret->finalize();
    return ret;
  }
  SIMDLoad*
  makeSIMDLoad(SIMDLoadOp op, Address offset, Address align, Expression* ptr) {
    auto* ret = wasm.allocator.alloc<SIMDLoad>();
    ret->op = op;
    ret->offset = offset;
    ret->align = align;
    ret->ptr = ptr;
    ret->finalize();
    return ret;
  }
  SIMDLoadStoreLane* makeSIMDLoadStoreLane(SIMDLoadStoreLaneOp op,
                                           Address offset,
                                           Address align,
                                           uint8_t index,
                                           Expression* ptr,
                                           Expression* vec) {
    auto* ret = wasm.allocator.alloc<SIMDLoadStoreLane>();
    ret->op = op;
    ret->offset = offset;
    ret->align = align;
    ret->index = index;
    ret->ptr = ptr;
    ret->vec = vec;
    ret->finalize();
    return ret;
  }
  MemoryInit* makeMemoryInit(uint32_t segment,
                             Expression* dest,
                             Expression* offset,
                             Expression* size) {
    auto* ret = wasm.allocator.alloc<MemoryInit>();
    ret->segment = segment;
    ret->dest = dest;
    ret->offset = offset;
    ret->size = size;
    ret->finalize();
    return ret;
  }
  DataDrop* makeDataDrop(uint32_t segment) {
    auto* ret = wasm.allocator.alloc<DataDrop>();
    ret->segment = segment;
    ret->finalize();
    return ret;
  }
  MemoryCopy*
  makeMemoryCopy(Expression* dest, Expression* source, Expression* size) {
    auto* ret = wasm.allocator.alloc<MemoryCopy>();
    ret->dest = dest;
    ret->source = source;
    ret->size = size;
    ret->finalize();
    return ret;
  }
  MemoryFill*
  makeMemoryFill(Expression* dest, Expression* value, Expression* size) {
    auto* ret = wasm.allocator.alloc<MemoryFill>();
    ret->dest = dest;
    ret->value = value;
    ret->size = size;
    ret->finalize();
    return ret;
  }
  Const* makeConst(Literal value) {
    assert(value.type.isNumber());
    auto* ret = wasm.allocator.alloc<Const>();
    ret->value = value;
    ret->type = value.type;
    return ret;
  }
  template<typename T> Const* makeConst(T x) { return makeConst(Literal(x)); }
  Unary* makeUnary(UnaryOp op, Expression* value) {
    auto* ret = wasm.allocator.alloc<Unary>();
    ret->op = op;
    ret->value = value;
    ret->finalize();
    return ret;
  }
  Const* makeConstPtr(uint64_t val) {
    return makeConst(Literal::makeFromInt64(val, wasm.memory.indexType));
  }
  Binary* makeBinary(BinaryOp op, Expression* left, Expression* right) {
    auto* ret = wasm.allocator.alloc<Binary>();
    ret->op = op;
    ret->left = left;
    ret->right = right;
    ret->finalize();
    return ret;
  }
  Select*
  makeSelect(Expression* condition, Expression* ifTrue, Expression* ifFalse) {
    auto* ret = wasm.allocator.alloc<Select>();
    ret->condition = condition;
    ret->ifTrue = ifTrue;
    ret->ifFalse = ifFalse;
    ret->finalize();
    return ret;
  }
  Select* makeSelect(Expression* condition,
                     Expression* ifTrue,
                     Expression* ifFalse,
                     Type type) {
    auto* ret = wasm.allocator.alloc<Select>();
    ret->condition = condition;
    ret->ifTrue = ifTrue;
    ret->ifFalse = ifFalse;
    ret->finalize(type);
    return ret;
  }
  Return* makeReturn(Expression* value = nullptr) {
    auto* ret = wasm.allocator.alloc<Return>();
    ret->value = value;
    return ret;
  }
  MemorySize* makeMemorySize() {
    auto* ret = wasm.allocator.alloc<MemorySize>();
    if (wasm.memory.is64()) {
      ret->make64();
    }
    ret->finalize();
    return ret;
  }
  MemoryGrow* makeMemoryGrow(Expression* delta) {
    auto* ret = wasm.allocator.alloc<MemoryGrow>();
    if (wasm.memory.is64()) {
      ret->make64();
    }
    ret->delta = delta;
    ret->finalize();
    return ret;
  }
  RefNull* makeRefNull(HeapType type) {
    auto* ret = wasm.allocator.alloc<RefNull>();
    ret->finalize(Type(type, Nullable));
    return ret;
  }
  RefNull* makeRefNull(Type type) {
    auto* ret = wasm.allocator.alloc<RefNull>();
    ret->finalize(type);
    return ret;
  }
  RefIs* makeRefIs(RefIsOp op, Expression* value) {
    auto* ret = wasm.allocator.alloc<RefIs>();
    ret->op = op;
    ret->value = value;
    ret->finalize();
    return ret;
  }
  RefFunc* makeRefFunc(Name func, HeapType heapType) {
    auto* ret = wasm.allocator.alloc<RefFunc>();
    ret->func = func;
    ret->finalize(Type(heapType, NonNullable));
    return ret;
  }
  RefEq* makeRefEq(Expression* left, Expression* right) {
    auto* ret = wasm.allocator.alloc<RefEq>();
    ret->left = left;
    ret->right = right;
    ret->finalize();
    return ret;
  }
  TableGet* makeTableGet(Name table, Expression* index, Type type) {
    auto* ret = wasm.allocator.alloc<TableGet>();
    ret->table = table;
    ret->index = index;
    ret->type = type;
    ret->finalize();
    return ret;
  }
  TableSet* makeTableSet(Name table, Expression* index, Expression* value) {
    auto* ret = wasm.allocator.alloc<TableSet>();
    ret->table = table;
    ret->index = index;
    ret->value = value;
    ret->finalize();
    return ret;
  }
  TableSize* makeTableSize(Name table) {
    auto* ret = wasm.allocator.alloc<TableSize>();
    ret->table = table;
    ret->finalize();
    return ret;
  }
  TableGrow* makeTableGrow(Name table, Expression* value, Expression* delta) {
    auto* ret = wasm.allocator.alloc<TableGrow>();
    ret->table = table;
    ret->value = value;
    ret->delta = delta;
    ret->finalize();
    return ret;
  }

private:
  Try* makeTry(Name name,
               Expression* body,
               const std::vector<Name>& catchTags,
               const std::vector<Expression*>& catchBodies,
               Name delegateTarget,
               Type type,
               bool hasType) { // differentiate whether a type was passed in
    auto* ret = wasm.allocator.alloc<Try>();
    ret->name = name;
    ret->body = body;
    ret->catchTags.set(catchTags);
    ret->catchBodies.set(catchBodies);
    if (hasType) {
      ret->finalize(type);
    } else {
      ret->finalize();
    }
    return ret;
  }

public:
  Try* makeTry(Expression* body,
               const std::vector<Name>& catchTags,
               const std::vector<Expression*>& catchBodies) {
    return makeTry(
      Name(), body, catchTags, catchBodies, Name(), Type::none, false);
  }
  Try* makeTry(Expression* body,
               const std::vector<Name>& catchTags,
               const std::vector<Expression*>& catchBodies,
               Type type) {
    return makeTry(Name(), body, catchTags, catchBodies, Name(), type, true);
  }
  Try* makeTry(Name name,
               Expression* body,
               const std::vector<Name>& catchTags,
               const std::vector<Expression*>& catchBodies) {
    return makeTry(
      name, body, catchTags, catchBodies, Name(), Type::none, false);
  }
  Try* makeTry(Name name,
               Expression* body,
               const std::vector<Name>& catchTags,
               const std::vector<Expression*>& catchBodies,
               Type type) {
    return makeTry(name, body, catchTags, catchBodies, Name(), type, true);
  }
  Try* makeTry(Expression* body, Name delegateTarget) {
    return makeTry(Name(), body, {}, {}, delegateTarget, Type::none, false);
  }
  Try* makeTry(Expression* body, Name delegateTarget, Type type) {
    return makeTry(Name(), body, {}, {}, delegateTarget, type, true);
  }
  Try* makeTry(Name name, Expression* body, Name delegateTarget) {
    return makeTry(name, body, {}, {}, delegateTarget, Type::none, false);
  }
  Try* makeTry(Name name, Expression* body, Name delegateTarget, Type type) {
    return makeTry(name, body, {}, {}, delegateTarget, type, true);
  }
  Throw* makeThrow(Tag* tag, const std::vector<Expression*>& args) {
    return makeThrow(tag->name, args);
  }
  Throw* makeThrow(Name tag, const std::vector<Expression*>& args) {
    auto* ret = wasm.allocator.alloc<Throw>();
    ret->tag = tag;
    ret->operands.set(args);
    ret->finalize();
    return ret;
  }
  Rethrow* makeRethrow(Name target) {
    auto* ret = wasm.allocator.alloc<Rethrow>();
    ret->target = target;
    ret->finalize();
    return ret;
  }
  Unreachable* makeUnreachable() { return wasm.allocator.alloc<Unreachable>(); }
  Pop* makePop(Type type) {
    auto* ret = wasm.allocator.alloc<Pop>();
    ret->type = type;
    ret->finalize();
    return ret;
  }
  template<typename ListType> TupleMake* makeTupleMake(ListType&& operands) {
    auto* ret = wasm.allocator.alloc<TupleMake>();
    ret->operands.set(operands);
    ret->finalize();
    return ret;
  }
  TupleExtract* makeTupleExtract(Expression* tuple, Index index) {
    auto* ret = wasm.allocator.alloc<TupleExtract>();
    ret->tuple = tuple;
    ret->index = index;
    ret->finalize();
    return ret;
  }
  I31New* makeI31New(Expression* value) {
    auto* ret = wasm.allocator.alloc<I31New>();
    ret->value = value;
    ret->finalize();
    return ret;
  }
  I31Get* makeI31Get(Expression* i31, bool signed_) {
    auto* ret = wasm.allocator.alloc<I31Get>();
    ret->i31 = i31;
    ret->signed_ = signed_;
    ret->finalize();
    return ret;
  }
  RefTest* makeRefTest(Expression* ref, Expression* rtt) {
    auto* ret = wasm.allocator.alloc<RefTest>();
    ret->ref = ref;
    ret->rtt = rtt;
    ret->finalize();
    return ret;
  }
  RefTest* makeRefTest(Expression* ref, HeapType intendedType) {
    auto* ret = wasm.allocator.alloc<RefTest>();
    ret->ref = ref;
    ret->intendedType = intendedType;
    ret->finalize();
    return ret;
  }
  RefCast* makeRefCast(Expression* ref, Expression* rtt) {
    auto* ret = wasm.allocator.alloc<RefCast>();
    ret->ref = ref;
    ret->rtt = rtt;
    ret->finalize();
    return ret;
  }
  RefCast* makeRefCast(Expression* ref, HeapType intendedType) {
    auto* ret = wasm.allocator.alloc<RefCast>();
    ret->ref = ref;
    ret->intendedType = intendedType;
    ret->finalize();
    return ret;
  }
  BrOn*
  makeBrOn(BrOnOp op, Name name, Expression* ref, Expression* rtt = nullptr) {
    auto* ret = wasm.allocator.alloc<BrOn>();
    ret->op = op;
    ret->name = name;
    ret->ref = ref;
    ret->rtt = rtt;
    ret->finalize();
    return ret;
  }
  BrOn* makeBrOn(BrOnOp op, Name name, Expression* ref, HeapType intendedType) {
    auto* ret = wasm.allocator.alloc<BrOn>();
    ret->op = op;
    ret->name = name;
    ret->ref = ref;
    ret->intendedType = intendedType;
    ret->finalize();
    return ret;
  }
  RttCanon* makeRttCanon(HeapType heapType) {
    auto* ret = wasm.allocator.alloc<RttCanon>();
    ret->type = Type(Rtt(heapType.getDepth(), heapType));
    ret->finalize();
    return ret;
  }
  RttSub* makeRttSub(HeapType heapType, Expression* parent) {
    auto* ret = wasm.allocator.alloc<RttSub>();
    ret->parent = parent;
    auto parentRtt = parent->type.getRtt();
    if (parentRtt.hasDepth()) {
      ret->type = Type(Rtt(parentRtt.depth + 1, heapType));
    } else {
      ret->type = Type(Rtt(heapType));
    }
    ret->finalize();
    return ret;
  }
  RttSub* makeRttFreshSub(HeapType heapType, Expression* parent) {
    auto* ret = makeRttSub(heapType, parent);
    ret->fresh = true;
    return ret;
  }
  template<typename T>
  StructNew* makeStructNew(Expression* rtt, const T& args) {
    auto* ret = wasm.allocator.alloc<StructNew>();
    ret->rtt = rtt;
    ret->operands.set(args);
    ret->finalize();
    return ret;
  }
  template<typename T> StructNew* makeStructNew(HeapType type, const T& args) {
    auto* ret = wasm.allocator.alloc<StructNew>();
    ret->operands.set(args);
    ret->type = Type(type, NonNullable);
    ret->finalize();
    return ret;
  }
  StructGet*
  makeStructGet(Index index, Expression* ref, Type type, bool signed_ = false) {
    auto* ret = wasm.allocator.alloc<StructGet>();
    ret->index = index;
    ret->ref = ref;
    ret->type = type;
    ret->signed_ = signed_;
    ret->finalize();
    return ret;
  }
  StructSet* makeStructSet(Index index, Expression* ref, Expression* value) {
    auto* ret = wasm.allocator.alloc<StructSet>();
    ret->index = index;
    ret->ref = ref;
    ret->value = value;
    ret->finalize();
    return ret;
  }
  ArrayNew*
  makeArrayNew(Expression* rtt, Expression* size, Expression* init = nullptr) {
    auto* ret = wasm.allocator.alloc<ArrayNew>();
    ret->rtt = rtt;
    ret->size = size;
    ret->init = init;
    ret->finalize();
    return ret;
  }
  ArrayNew*
  makeArrayNew(HeapType type, Expression* size, Expression* init = nullptr) {
    auto* ret = wasm.allocator.alloc<ArrayNew>();
    ret->size = size;
    ret->init = init;
    ret->type = Type(type, NonNullable);
    ret->finalize();
    return ret;
  }
  ArrayInit* makeArrayInit(Expression* rtt,
                           const std::vector<Expression*>& values) {
    auto* ret = wasm.allocator.alloc<ArrayInit>();
    ret->rtt = rtt;
    ret->values.set(values);
    ret->finalize();
    return ret;
  }
  ArrayInit* makeArrayInit(HeapType type,
                           const std::vector<Expression*>& values) {
    auto* ret = wasm.allocator.alloc<ArrayInit>();
    ret->values.set(values);
    ret->type = Type(type, NonNullable);
    ret->finalize();
    return ret;
  }
  ArrayGet*
  makeArrayGet(Expression* ref, Expression* index, bool signed_ = false) {
    auto* ret = wasm.allocator.alloc<ArrayGet>();
    ret->ref = ref;
    ret->index = index;
    ret->signed_ = signed_;
    ret->finalize();
    return ret;
  }
  ArraySet*
  makeArraySet(Expression* ref, Expression* index, Expression* value) {
    auto* ret = wasm.allocator.alloc<ArraySet>();
    ret->ref = ref;
    ret->index = index;
    ret->value = value;
    ret->finalize();
    return ret;
  }
  ArrayLen* makeArrayLen(Expression* ref) {
    auto* ret = wasm.allocator.alloc<ArrayLen>();
    ret->ref = ref;
    ret->finalize();
    return ret;
  }
  ArrayCopy* makeArrayCopy(Expression* destRef,
                           Expression* destIndex,
                           Expression* srcRef,
                           Expression* srcIndex,
                           Expression* length) {
    auto* ret = wasm.allocator.alloc<ArrayCopy>();
    ret->destRef = destRef;
    ret->destIndex = destIndex;
    ret->srcRef = srcRef;
    ret->srcIndex = srcIndex;
    ret->length = length;
    ret->finalize();
    return ret;
  }
  RefAs* makeRefAs(RefAsOp op, Expression* value) {
    auto* ret = wasm.allocator.alloc<RefAs>();
    ret->op = op;
    ret->value = value;
    ret->finalize();
    return ret;
  }

  // Additional helpers

  Drop* makeDrop(Expression* value) {
    auto* ret = wasm.allocator.alloc<Drop>();
    ret->value = value;
    ret->finalize();
    return ret;
  }

  // Make a constant expression. This might be a wasm Const, or something
  // else of constant value like ref.null.
  Expression* makeConstantExpression(Literal value) {
    auto type = value.type;
    if (type.isNumber()) {
      return makeConst(value);
    }
    if (value.isNull()) {
      return makeRefNull(type);
    }
    if (type.isFunction()) {
      return makeRefFunc(value.getFunc(), type.getHeapType());
    }
    if (type.isRtt()) {
      return makeRtt(value.type);
    }
    TODO_SINGLE_COMPOUND(type);
    switch (type.getBasic()) {
      case Type::externref:
      case Type::anyref:
      case Type::eqref:
        assert(value.isNull() && "unexpected non-null reference type literal");
        return makeRefNull(type);
      case Type::i31ref:
        return makeI31New(makeConst(value.geti31()));
      default:
        WASM_UNREACHABLE("invalid constant expression");
    }
  }

  Expression* makeConstantExpression(Literals values) {
    assert(values.size() > 0);
    if (values.size() == 1) {
      return makeConstantExpression(values[0]);
    } else {
      std::vector<Expression*> consts;
      for (auto value : values) {
        consts.push_back(makeConstantExpression(value));
      }
      return makeTupleMake(consts);
    }
  }

  // Given a type, creates an RTT expression of that type, using a combination
  // of rtt.canon and rtt.subs.
  Expression* makeRtt(Type type) {
    Expression* ret = makeRttCanon(type.getHeapType());
    if (type.getRtt().hasDepth()) {
      for (Index i = 0; i < type.getRtt().depth; i++) {
        ret = makeRttSub(type.getHeapType(), ret);
      }
    }
    return ret;
  }

  // Additional utility functions for building on top of nodes
  // Convenient to have these on Builder, as it has allocation built in

  static Index addParam(Function* func, Name name, Type type) {
    // only ok to add a param if no vars, otherwise indices are invalidated
    assert(func->localIndices.size() == func->getParams().size());
    assert(name.is());
    Signature sig = func->getSig();
    std::vector<Type> params(sig.params.begin(), sig.params.end());
    params.push_back(type);
    func->type = Signature(Type(params), sig.results);
    Index index = func->localNames.size();
    func->localIndices[name] = index;
    func->localNames[index] = name;
    return index;
  }

  static Index addVar(Function* func, Name name, Type type) {
    // always ok to add a var, it does not affect other indices
    assert(type.isConcrete());
    Index index = func->getNumLocals();
    if (name.is()) {
      func->localIndices[name] = index;
      func->localNames[index] = name;
    }
    func->vars.emplace_back(type);
    return index;
  }

  static Index addVar(Function* func, Type type) {
    return addVar(func, Name(), type);
  }

  static void clearLocalNames(Function* func) {
    func->localNames.clear();
    func->localIndices.clear();
  }

  // ensure a node is a block, if it isn't already, and optionally append to the
  // block
  Block* blockify(Expression* any, Expression* append = nullptr) {
    Block* block = nullptr;
    if (any) {
      block = any->dynCast<Block>();
    }
    if (!block) {
      block = makeBlock(any);
    }
    if (append) {
      block->list.push_back(append);
      block->finalize();
    }
    return block;
  }

  template<typename... Ts>
  Block* blockify(Expression* any, Expression* append, Ts... args) {
    return blockify(blockify(any, append), args...);
  }

  // ensure a node is a block, if it isn't already, and optionally append to the
  // block this variant sets a name for the block, so it will not reuse a block
  // already named
  Block*
  blockifyWithName(Expression* any, Name name, Expression* append = nullptr) {
    Block* block = nullptr;
    if (any) {
      block = any->dynCast<Block>();
    }
    if (!block || block->name.is()) {
      block = makeBlock(any);
    }
    block->name = name;
    if (append) {
      block->list.push_back(append);
      block->finalize();
    }
    return block;
  }

  // a helper for the common pattern of a sequence of two expressions. Similar
  // to blockify, but does *not* reuse a block if the first is one.
  Block* makeSequence(Expression* left, Expression* right) {
    auto* block = makeBlock(left);
    block->list.push_back(right);
    block->finalize();
    return block;
  }

  Block* makeSequence(Expression* left, Expression* right, Type type) {
    auto* block = makeBlock(left);
    block->list.push_back(right);
    block->finalize(type);
    return block;
  }

  // Drop an expression if it has a concrete type
  Expression* dropIfConcretelyTyped(Expression* curr) {
    if (!curr->type.isConcrete()) {
      return curr;
    }
    return makeDrop(curr);
  }

  void flip(If* iff) {
    std::swap(iff->ifTrue, iff->ifFalse);
    iff->condition = makeUnary(EqZInt32, iff->condition);
  }

  // Returns a replacement with the precise same type, and with minimal contents
  // as best we can. As a replacement, this may reuse the input node.
  template<typename T> Expression* replaceWithIdenticalType(T* curr) {
<<<<<<< HEAD
    if (curr->type.isTuple()) {
      for (auto t : curr->type) {
        if (!t.isDefaultable()) { // TODO canMakeZero? but header cycles
          // TODO We could replace some of the items perhaps.
          return curr;
        }
      }
=======
    if (curr->type.isTuple() && curr->type.isDefaultable()) {
>>>>>>> 65da4569
      return makeConstantExpression(Literal::makeZeros(curr->type));
    }
    if (curr->type.isNullable()) {
      return ExpressionManipulator::refNull(curr, curr->type);
    }
    if (curr->type.isFunction() || !curr->type.isBasic()) {
      // We can't do any better, keep the original.
      return curr;
    }
    Literal value;
    // TODO: reuse node conditionally when possible for literals
    switch (curr->type.getBasic()) {
      case Type::i32:
        value = Literal(int32_t(0));
        break;
      case Type::i64:
        value = Literal(int64_t(0));
        break;
      case Type::f32:
        value = Literal(float(0));
        break;
      case Type::f64:
        value = Literal(double(0));
        break;
      case Type::v128: {
        std::array<uint8_t, 16> bytes;
        bytes.fill(0);
        value = Literal(bytes.data());
        break;
      }
      case Type::funcref:
        WASM_UNREACHABLE("handled above");
      case Type::externref:
      case Type::anyref:
      case Type::eqref:
        return ExpressionManipulator::refNull(curr, curr->type);
      case Type::i31ref:
        return makeI31New(makeConst(0));
      case Type::dataref:
        return curr;
      case Type::none:
        return ExpressionManipulator::nop(curr);
      case Type::unreachable:
        return ExpressionManipulator::unreachable(curr);
    }
    return makeConst(value);
  }
};

// This class adds methods that first inspect the input. They may not have fully
// comprehensive error checking, when that can be left to the validator; the
// benefit of the validate* methods is that they can share code between the
// text and binary format parsers, for handling certain situations in the
// input which preclude even creating valid IR, which the validator depends
// on.
class ValidatingBuilder : public Builder {
  size_t line = -1, col = -1;

public:
  ValidatingBuilder(Module& wasm, size_t line) : Builder(wasm), line(line) {}
  ValidatingBuilder(Module& wasm, size_t line, size_t col)
    : Builder(wasm), line(line), col(col) {}

  Expression* validateAndMakeBrOn(BrOnOp op,
                                  Name name,
                                  Expression* ref,
                                  Expression* rtt = nullptr) {
    if (op == BrOnCast) {
      if (rtt->type == Type::unreachable) {
        // An unreachable rtt is not supported: the text and binary formats do
        // not provide the type, so if it's unreachable we should not even
        // create a br_on_cast in such a case, as we'd have no idea what it
        // casts to.
        return makeSequence(makeDrop(ref), rtt);
      }
    }
    if (op == BrOnNull) {
      if (!ref->type.isRef() && ref->type != Type::unreachable) {
        throw ParseException("Invalid ref for br_on_null", line, col);
      }
    }
    return makeBrOn(op, name, ref, rtt);
  }

  template<typename T>
  Expression* validateAndMakeCallRef(Expression* target,
                                     const T& args,
                                     bool isReturn = false) {
    if (!target->type.isRef()) {
      if (target->type == Type::unreachable) {
        // An unreachable target is not supported. Similiar to br_on_cast, just
        // emit an unreachable sequence, since we don't have enough information
        // to create a full call_ref.
        auto* block = makeBlock(args);
        block->list.push_back(target);
        block->finalize(Type::unreachable);
        return block;
      }
      throw ParseException("Non-reference type for a call_ref", line, col);
    }
    auto heapType = target->type.getHeapType();
    if (!heapType.isSignature()) {
      throw ParseException("Invalid reference type for a call_ref", line, col);
    }
    return makeCallRef(target, args, heapType.getSignature().results, isReturn);
  }
};

} // namespace wasm

#endif // wasm_wasm_builder_h<|MERGE_RESOLUTION|>--- conflicted
+++ resolved
@@ -1148,17 +1148,7 @@
   // Returns a replacement with the precise same type, and with minimal contents
   // as best we can. As a replacement, this may reuse the input node.
   template<typename T> Expression* replaceWithIdenticalType(T* curr) {
-<<<<<<< HEAD
-    if (curr->type.isTuple()) {
-      for (auto t : curr->type) {
-        if (!t.isDefaultable()) { // TODO canMakeZero? but header cycles
-          // TODO We could replace some of the items perhaps.
-          return curr;
-        }
-      }
-=======
     if (curr->type.isTuple() && curr->type.isDefaultable()) {
->>>>>>> 65da4569
       return makeConstantExpression(Literal::makeZeros(curr->type));
     }
     if (curr->type.isNullable()) {

/*
 * Copyright 2020 WebAssembly Community Group participants
 *
 * Licensed under the Apache License, Version 2.0 (the "License");
 * you may not use this file except in compliance with the License.
 * You may obtain a copy of the License at
 *
 *     http://www.apache.org/licenses/LICENSE-2.0
 *
 * Unless required by applicable law or agreed to in writing, software
 * distributed under the License is distributed on an "AS IS" BASIS,
 * WITHOUT WARRANTIES OR CONDITIONS OF ANY KIND, either express or implied.
 * See the License for the specific language governing permissions and
 * limitations under the License.
 */

// Implements a switch on an expression class ID, and has a case for each id
// in which it runs delegates on the fields and immediates. You should include
// this file after defining the relevant DELEGATE_* macros.
//
// All defines used here are undefed automatically at the end for you.
//
// Most of the defines are necessary, and you will get an error if you forget
// them, but some are optional and some imply others, see below.
//
// The defines are as follows:
//
// DELEGATE_START(id) - called at the start of a case for an expression class.
//
// DELEGATE_END(id) - called at the end of a case.
//
// DELEGATE_GET_FIELD(id, name) - called to get a field by its name. This must
//    know the object on which to get it, so it is just useful for the case
//    where you operate on a single such object, but in that case it is nice
//    because then other things can be defined automatically for you, see later.
//
// DELEGATE_FIELD_CHILD(id, name) - called for each child field (note: children
//    are visited in reverse order, which is convenient for walking by pushing
//    them to a stack first).
//
// DELEGATE_FIELD_OPTIONAL_CHILD(id, name) - called for a child that may not be
//    present (like a Return's value). If you do not define this then
//    DELEGATE_FIELD_CHILD is called.
//
// DELEGATE_FIELD_CHILD_VECTOR(id, name) - called for a variable-sized vector of
//    child pointers. If this is not defined, and DELEGATE_GET_FIELD is, then
//    DELEGATE_FIELD_CHILD is called on them.
//
// DELEGATE_FIELD_INT(id, name) - called for an integer field (bool, enum,
//    Index, int32, or int64).
//
// DELEGATE_FIELD_INT_ARRAY(id, name) - called for a std::array of fixed size of
//    integer values (like a SIMD mask). If this is not defined, and
//    DELEGATE_GET_FIELD is, then DELEGATE_FIELD_INT is called on them.
//
// DELEGATE_FIELD_LITERAL(id, name) - called for a Literal.
//
// DELEGATE_FIELD_NAME(id, name) - called for a Name.
//
// DELEGATE_FIELD_NAME_VECTOR(id, name) - called for a variable-sized vector of
//    names (like try's catch event names). If this is not defined, and
//    DELEGATE_GET_FIELD is, then DELEGATE_FIELD_CHILD is called on them.
//
// DELEGATE_FIELD_SCOPE_NAME_DEF(id, name) - called for a scope name definition
//    (like a block's name).
//
// DELEGATE_FIELD_SCOPE_NAME_USE(id, name) - called for a scope name use (like
//    a break's target).
//
// DELEGATE_FIELD_SCOPE_NAME_USE_VECTOR(id, name) - called for a variable-sized
//    vector of scope names (like a switch's targets). If this is not defined,
//    and DELEGATE_GET_FIELD is, then DELEGATE_FIELD_SCOPE_NAME_USE is called on
//    them.
//
// DELEGATE_FIELD_SIGNATURE(id, name) - called for a Signature.
//
// DELEGATE_FIELD_TYPE(id, name) - called for a Type.
//
// DELEGATE_FIELD_ADDRESS(id, name) - called for an Address.

#ifndef DELEGATE_START
#define DELEGATE_START(id)
#endif

#ifndef DELEGATE_END
#define DELEGATE_END(id)
#endif

#ifndef DELEGATE_FIELD_CHILD
#error please define DELEGATE_FIELD_CHILD(id, name)
#endif

#ifndef DELEGATE_FIELD_OPTIONAL_CHILD
#define DELEGATE_FIELD_OPTIONAL_CHILD(id, name) DELEGATE_FIELD_CHILD(id, name)
#endif

#ifndef DELEGATE_FIELD_CHILD_VECTOR
#ifdef DELEGATE_GET_FIELD
#define DELEGATE_FIELD_CHILD_VECTOR(id, name)                                  \
  for (int i = int((DELEGATE_GET_FIELD(id, name)).size()) - 1; i >= 0; i--) {  \
    DELEGATE_FIELD_CHILD(id, name[i]);                                         \
  }
#else
#error please define DELEGATE_FIELD_CHILD_VECTOR(id, name)
#endif
#endif

#ifndef DELEGATE_FIELD_INT
#error please define DELEGATE_FIELD_INT(id, name)
#endif

#ifndef DELEGATE_FIELD_INT_ARRAY
#ifdef DELEGATE_GET_FIELD
#define DELEGATE_FIELD_INT_ARRAY(id, name)                                     \
  for (Index i = 0; i < (DELEGATE_GET_FIELD(id, name)).size(); i++) {          \
    DELEGATE_FIELD_INT(id, name[i]);                                           \
  }
#else
#error please define DELEGATE_FIELD_INT_ARRAY(id, name)
#endif
#endif

#ifndef DELEGATE_FIELD_LITERAL
#error please define DELEGATE_FIELD_LITERAL(id, name)
#endif

#ifndef DELEGATE_FIELD_NAME
#error please define DELEGATE_FIELD_NAME(id, name)
#endif

#ifndef DELEGATE_FIELD_NAME_VECTOR
#ifdef DELEGATE_GET_FIELD
#define DELEGATE_FIELD_NAME_VECTOR(id, name)                                   \
  for (Index i = 0; i < (DELEGATE_GET_FIELD(id, name)).size(); i++) {          \
    DELEGATE_FIELD_NAME(id, name[i]);                                          \
  }
#else
#error please define DELEGATE_FIELD_NAME_VECTOR(id, name)
#endif
#endif

#ifndef DELEGATE_FIELD_SCOPE_NAME_DEF
#error please define DELEGATE_FIELD_SCOPE_NAME_DEF(id, name)
#endif

#ifndef DELEGATE_FIELD_SCOPE_NAME_USE
#error please define DELEGATE_FIELD_SCOPE_NAME_USE(id, name)
#endif

#ifndef DELEGATE_FIELD_SCOPE_NAME_USE_VECTOR
#ifdef DELEGATE_GET_FIELD
#define DELEGATE_FIELD_SCOPE_NAME_USE_VECTOR(id, name)                         \
  for (Index i = 0; i < (DELEGATE_GET_FIELD(id, name)).size(); i++) {          \
    DELEGATE_FIELD_SCOPE_NAME_USE(id, name[i]);                                \
  }
#else
#error please define DELEGATE_FIELD_SCOPE_NAME_USE_VECTOR(id, name)
#endif
#endif

#ifndef DELEGATE_FIELD_SIGNATURE
#error please define DELEGATE_FIELD_SIGNATURE(id, name)
#endif

#ifndef DELEGATE_FIELD_TYPE
#error please define DELEGATE_FIELD_TYPE(id, name)
#endif

#ifndef DELEGATE_FIELD_ADDRESS
#error please define DELEGATE_FIELD_ADDRESS(id, name)
#endif

switch (DELEGATE_ID) {
  case Expression::Id::InvalidId:
  case Expression::Id::NumExpressionIds: {
    WASM_UNREACHABLE("unexpected expression type");
  }
  case Expression::Id::BlockId: {
    DELEGATE_START(Block);
    DELEGATE_FIELD_CHILD_VECTOR(Block, list);
    DELEGATE_FIELD_SCOPE_NAME_DEF(Block, name);
    DELEGATE_END(Block);
    break;
  }
  case Expression::Id::IfId: {
    DELEGATE_START(If);
    DELEGATE_FIELD_OPTIONAL_CHILD(If, ifFalse);
    DELEGATE_FIELD_CHILD(If, ifTrue);
    DELEGATE_FIELD_CHILD(If, condition);
    DELEGATE_END(If);
    break;
  }
  case Expression::Id::LoopId: {
    DELEGATE_START(Loop);
    DELEGATE_FIELD_CHILD(Loop, body);
    DELEGATE_FIELD_SCOPE_NAME_DEF(Loop, name);
    DELEGATE_END(Loop);
    break;
  }
  case Expression::Id::BreakId: {
    DELEGATE_START(Break);
    DELEGATE_FIELD_OPTIONAL_CHILD(Break, condition);
    DELEGATE_FIELD_OPTIONAL_CHILD(Break, value);
    DELEGATE_FIELD_SCOPE_NAME_USE(Break, name);
    DELEGATE_END(Break);
    break;
  }
  case Expression::Id::SwitchId: {
    DELEGATE_START(Switch);
    DELEGATE_FIELD_CHILD(Switch, condition);
    DELEGATE_FIELD_OPTIONAL_CHILD(Switch, value);
    DELEGATE_FIELD_SCOPE_NAME_USE(Switch, default_);
    DELEGATE_FIELD_SCOPE_NAME_USE_VECTOR(Switch, targets);
    DELEGATE_END(Switch);
    break;
  }
  case Expression::Id::CallId: {
    DELEGATE_START(Call);
    DELEGATE_FIELD_CHILD_VECTOR(Call, operands);
    DELEGATE_FIELD_NAME(Call, target);
    DELEGATE_FIELD_INT(Call, isReturn);
    DELEGATE_END(Call);
    break;
  }
  case Expression::Id::CallIndirectId: {
    DELEGATE_START(CallIndirect);
    DELEGATE_FIELD_CHILD(CallIndirect, target);
    DELEGATE_FIELD_CHILD_VECTOR(CallIndirect, operands);
    DELEGATE_FIELD_SIGNATURE(CallIndirect, sig);
    DELEGATE_FIELD_INT(CallIndirect, isReturn);
    DELEGATE_END(CallIndirect);
    break;
  }
  case Expression::Id::LocalGetId: {
    DELEGATE_START(LocalGet);
    DELEGATE_FIELD_INT(LocalGet, index);
    DELEGATE_END(LocalGet);
    break;
  }
  case Expression::Id::LocalSetId: {
    DELEGATE_START(LocalSet);
    DELEGATE_FIELD_CHILD(LocalSet, value);
    DELEGATE_FIELD_INT(LocalSet, index);
    DELEGATE_END(LocalSet);
    break;
  }
  case Expression::Id::GlobalGetId: {
    DELEGATE_START(GlobalGet);
    DELEGATE_FIELD_INT(GlobalGet, name);
    DELEGATE_END(GlobalGet);
    break;
  }
  case Expression::Id::GlobalSetId: {
    DELEGATE_START(GlobalSet);
    DELEGATE_FIELD_CHILD(GlobalSet, value);
    DELEGATE_FIELD_INT(GlobalSet, name);
    DELEGATE_END(GlobalSet);
    break;
  }
  case Expression::Id::LoadId: {
    DELEGATE_START(Load);
    DELEGATE_FIELD_CHILD(Load, ptr);
    DELEGATE_FIELD_INT(Load, bytes);
    DELEGATE_FIELD_INT(Load, signed_);
    DELEGATE_FIELD_ADDRESS(Load, offset);
    DELEGATE_FIELD_ADDRESS(Load, align);
    DELEGATE_FIELD_INT(Load, isAtomic);
    DELEGATE_END(Load);
    break;
  }
  case Expression::Id::StoreId: {
    DELEGATE_START(Store);
    DELEGATE_FIELD_CHILD(Store, value);
    DELEGATE_FIELD_CHILD(Store, ptr);
    DELEGATE_FIELD_INT(Store, bytes);
    DELEGATE_FIELD_ADDRESS(Store, offset);
    DELEGATE_FIELD_ADDRESS(Store, align);
    DELEGATE_FIELD_INT(Store, isAtomic);
    DELEGATE_FIELD_TYPE(Store, valueType);
    DELEGATE_END(Store);
    break;
  }
  case Expression::Id::AtomicRMWId: {
    DELEGATE_START(AtomicRMW);
    DELEGATE_FIELD_CHILD(AtomicRMW, value);
    DELEGATE_FIELD_CHILD(AtomicRMW, ptr);
    DELEGATE_FIELD_INT(AtomicRMW, op);
    DELEGATE_FIELD_INT(AtomicRMW, bytes);
    DELEGATE_FIELD_ADDRESS(AtomicRMW, offset);
    DELEGATE_END(AtomicRMW);
    break;
  }
  case Expression::Id::AtomicCmpxchgId: {
    DELEGATE_START(AtomicCmpxchg);
    DELEGATE_FIELD_CHILD(AtomicCmpxchg, replacement);
    DELEGATE_FIELD_CHILD(AtomicCmpxchg, expected);
    DELEGATE_FIELD_CHILD(AtomicCmpxchg, ptr);
    DELEGATE_FIELD_INT(AtomicCmpxchg, bytes);
    DELEGATE_FIELD_ADDRESS(AtomicCmpxchg, offset);
    DELEGATE_END(AtomicCmpxchgId);
    break;
  }
  case Expression::Id::AtomicWaitId: {
    DELEGATE_START(AtomicWait);
    DELEGATE_FIELD_CHILD(AtomicWait, timeout);
    DELEGATE_FIELD_CHILD(AtomicWait, expected);
    DELEGATE_FIELD_CHILD(AtomicWait, ptr);
    DELEGATE_FIELD_ADDRESS(AtomicWait, offset);
    DELEGATE_FIELD_TYPE(AtomicWait, expectedType);
    DELEGATE_END(AtomicWait);
    break;
  }
  case Expression::Id::AtomicNotifyId: {
    DELEGATE_START(AtomicNotify);
    DELEGATE_FIELD_CHILD(AtomicNotify, notifyCount);
    DELEGATE_FIELD_CHILD(AtomicNotify, ptr);
    DELEGATE_FIELD_ADDRESS(AtomicNotify, offset);
    DELEGATE_END(AtomicNotify);
    break;
  }
  case Expression::Id::AtomicFenceId: {
    DELEGATE_START(AtomicFence);
    DELEGATE_FIELD_INT(AtomicFence, order);
    DELEGATE_END(AtomicFence);
    break;
  }
  case Expression::Id::SIMDExtractId: {
    DELEGATE_START(SIMDExtract);
    DELEGATE_FIELD_CHILD(SIMDExtract, vec);
    DELEGATE_FIELD_INT(SIMDExtract, op);
    DELEGATE_FIELD_INT(SIMDExtract, index);
    DELEGATE_END(SIMDExtract);
    break;
  }
  case Expression::Id::SIMDReplaceId: {
    DELEGATE_START(SIMDReplace);
    DELEGATE_FIELD_CHILD(SIMDReplace, value);
    DELEGATE_FIELD_CHILD(SIMDReplace, vec);
    DELEGATE_FIELD_INT(SIMDReplace, op);
    DELEGATE_FIELD_INT(SIMDReplace, index);
    DELEGATE_END(SIMDReplace);
    break;
  }
  case Expression::Id::SIMDShuffleId: {
    DELEGATE_START(SIMDShuffle);
    DELEGATE_FIELD_CHILD(SIMDShuffle, right);
    DELEGATE_FIELD_CHILD(SIMDShuffle, left);
    DELEGATE_FIELD_INT_ARRAY(SIMDShuffle, mask);
    DELEGATE_END(SIMDShuffle);
    break;
  }
  case Expression::Id::SIMDTernaryId: {
    DELEGATE_START(SIMDTernary);
    DELEGATE_FIELD_CHILD(SIMDTernary, c);
    DELEGATE_FIELD_CHILD(SIMDTernary, b);
    DELEGATE_FIELD_CHILD(SIMDTernary, a);
    DELEGATE_FIELD_INT(SIMDTernary, op);
    DELEGATE_END(SIMDTernary);
    break;
  }
  case Expression::Id::SIMDShiftId: {
    DELEGATE_START(SIMDShift);
    DELEGATE_FIELD_CHILD(SIMDShift, shift);
    DELEGATE_FIELD_CHILD(SIMDShift, vec);
    DELEGATE_FIELD_INT(SIMDShift, op);
    DELEGATE_END(SIMDShift);
    break;
  }
  case Expression::Id::SIMDLoadId: {
    DELEGATE_START(SIMDLoad);
    DELEGATE_FIELD_CHILD(SIMDLoad, ptr);
    DELEGATE_FIELD_INT(SIMDLoad, op);
    DELEGATE_FIELD_ADDRESS(SIMDLoad, offset);
    DELEGATE_FIELD_ADDRESS(SIMDLoad, align);
    DELEGATE_END(SIMDLoad);
    break;
  }
  case Expression::Id::SIMDLoadStoreLaneId: {
    DELEGATE_START(SIMDLoadStoreLane);
    DELEGATE_FIELD_CHILD(SIMDLoadStoreLane, vec);
    DELEGATE_FIELD_CHILD(SIMDLoadStoreLane, ptr);
    DELEGATE_FIELD_INT(SIMDLoadStoreLane, op);
    DELEGATE_FIELD_ADDRESS(SIMDLoadStoreLane, offset);
    DELEGATE_FIELD_ADDRESS(SIMDLoadStoreLane, align);
    DELEGATE_FIELD_INT(SIMDLoadStoreLane, index);
    DELEGATE_END(SIMDLoadStoreLane);
    break;
  }
  case Expression::Id::PrefetchId: {
    DELEGATE_START(Prefetch);
    DELEGATE_FIELD_CHILD(Prefetch, ptr);
    DELEGATE_FIELD_INT(Prefetch, op);
    DELEGATE_FIELD_ADDRESS(Prefetch, offset);
    DELEGATE_FIELD_ADDRESS(Prefetch, align);
    DELEGATE_END(Prefetch);
    break;
  }
  case Expression::Id::MemoryInitId: {
    DELEGATE_START(MemoryInit);
    DELEGATE_FIELD_CHILD(MemoryInit, size);
    DELEGATE_FIELD_CHILD(MemoryInit, offset);
    DELEGATE_FIELD_CHILD(MemoryInit, dest);
    DELEGATE_FIELD_INT(MemoryInit, segment);
    DELEGATE_END(MemoryInit);
    break;
  }
  case Expression::Id::DataDropId: {
    DELEGATE_START(DataDrop);
    DELEGATE_FIELD_INT(DataDrop, segment);
    DELEGATE_END(DataDrop);
    break;
  }
  case Expression::Id::MemoryCopyId: {
    DELEGATE_START(MemoryCopy);
    DELEGATE_FIELD_CHILD(MemoryCopy, size);
    DELEGATE_FIELD_CHILD(MemoryCopy, source);
    DELEGATE_FIELD_CHILD(MemoryCopy, dest);
    DELEGATE_END(MemoryCopy);
    break;
  }
  case Expression::Id::MemoryFillId: {
    DELEGATE_START(MemoryFill);
    DELEGATE_FIELD_CHILD(MemoryFill, size);
    DELEGATE_FIELD_CHILD(MemoryFill, value);
    DELEGATE_FIELD_CHILD(MemoryFill, dest);
    DELEGATE_END(MemoryFill);
    break;
  }
  case Expression::Id::ConstId: {
    DELEGATE_START(Const);
    DELEGATE_FIELD_LITERAL(Const, value);
    DELEGATE_END(Const);
    break;
  }
  case Expression::Id::UnaryId: {
    DELEGATE_START(Unary);
    DELEGATE_FIELD_CHILD(Unary, value);
    DELEGATE_FIELD_INT(Unary, op);
    DELEGATE_END(Unary);
    break;
  }
  case Expression::Id::BinaryId: {
    DELEGATE_START(Binary);
    DELEGATE_FIELD_CHILD(Binary, right);
    DELEGATE_FIELD_CHILD(Binary, left);
    DELEGATE_FIELD_INT(Binary, op);
    DELEGATE_END(Binary);
    break;
  }
  case Expression::Id::SelectId: {
    DELEGATE_START(Select);
    DELEGATE_FIELD_CHILD(Select, condition);
    DELEGATE_FIELD_CHILD(Select, ifFalse);
    DELEGATE_FIELD_CHILD(Select, ifTrue);
    DELEGATE_END(Select);
    break;
  }
  case Expression::Id::DropId: {
    DELEGATE_START(Drop);
    DELEGATE_FIELD_CHILD(Drop, value);
    DELEGATE_END(Drop);
    break;
  }
  case Expression::Id::ReturnId: {
    DELEGATE_START(Return);
    DELEGATE_FIELD_OPTIONAL_CHILD(Return, value);
    DELEGATE_END(Return);
    break;
  }
  case Expression::Id::MemorySizeId: {
    DELEGATE_START(MemorySize);
    DELEGATE_END(MemorySize);
    break;
  }
  case Expression::Id::MemoryGrowId: {
    DELEGATE_START(MemoryGrow);
    DELEGATE_FIELD_CHILD(MemoryGrow, delta);
    DELEGATE_END(MemoryGrow);
    break;
  }
  case Expression::Id::RefNullId: {
    DELEGATE_START(RefNull);
    DELEGATE_FIELD_TYPE(RefNull, type);
    DELEGATE_END(RefNull);
    break;
  }
  case Expression::Id::RefIsId: {
    DELEGATE_START(RefIs);
    DELEGATE_FIELD_INT(RefIs, op);
    DELEGATE_FIELD_CHILD(RefIs, value);
    DELEGATE_END(RefIs);
    break;
  }
  case Expression::Id::RefFuncId: {
    DELEGATE_START(RefFunc);
    DELEGATE_FIELD_NAME(RefFunc, func);
    DELEGATE_END(RefFunc);
    break;
  }
  case Expression::Id::RefEqId: {
    DELEGATE_START(RefEq);
    DELEGATE_FIELD_CHILD(RefEq, right);
    DELEGATE_FIELD_CHILD(RefEq, left);
    DELEGATE_END(RefEq);
    break;
  }
  case Expression::Id::TryId: {
    DELEGATE_START(Try);
    DELEGATE_FIELD_CHILD_VECTOR(Try, catchBodies);
    DELEGATE_FIELD_NAME_VECTOR(Try, catchEvents);
    DELEGATE_FIELD_CHILD(Try, body);
    DELEGATE_END(Try);
    break;
  }
  case Expression::Id::ThrowId: {
    DELEGATE_START(Throw);
    DELEGATE_FIELD_CHILD_VECTOR(Throw, operands);
    DELEGATE_FIELD_NAME(Throw, event);
    DELEGATE_END(Throw);
    break;
  }
  case Expression::Id::RethrowId: {
    DELEGATE_START(Rethrow);
    DELEGATE_FIELD_INT(Rethrow, depth);
    DELEGATE_END(Rethrow);
    break;
  }
  case Expression::Id::NopId: {
    DELEGATE_START(Nop);
    DELEGATE_END(Nop);
    break;
  }
  case Expression::Id::UnreachableId: {
    DELEGATE_START(Unreachable);
    DELEGATE_END(Unreachable);
    break;
  }
  case Expression::Id::PopId: {
    DELEGATE_START(Pop);
    DELEGATE_END(Pop);
    break;
  }
  case Expression::Id::TupleMakeId: {
    DELEGATE_START(TupleMake);
    DELEGATE_FIELD_CHILD_VECTOR(Tuple, operands);
    DELEGATE_END(TupleMake);
    break;
  }
  case Expression::Id::TupleExtractId: {
    DELEGATE_START(TupleExtract);
    DELEGATE_FIELD_CHILD(TupleExtract, tuple);
    DELEGATE_FIELD_INT(TupleExtract, index);
    DELEGATE_END(TupleExtract);
    break;
  }
  case Expression::Id::I31NewId: {
    DELEGATE_START(I31New);
    DELEGATE_FIELD_CHILD(I31New, value);
    DELEGATE_END(I31New);
    break;
  }
  case Expression::Id::I31GetId: {
    DELEGATE_START(I31Get);
    DELEGATE_FIELD_CHILD(I31Get, i31);
    DELEGATE_FIELD_INT(I31Get, signed_);
    DELEGATE_END(I31Get);
    break;
  }
  case Expression::Id::CallRefId: {
    DELEGATE_START(CallRef);
    DELEGATE_FIELD_CHILD(CallRef, target);
    DELEGATE_FIELD_CHILD_VECTOR(CallRef, operands);
    DELEGATE_FIELD_INT(CallRef, isReturn);
    DELEGATE_END(CallRef);
    break;
  }
  case Expression::Id::RefTestId: {
    DELEGATE_START(RefTest);
    DELEGATE_FIELD_CHILD(RefTest, rtt);
    DELEGATE_FIELD_CHILD(RefTest, ref);
    DELEGATE_END(RefTest);
    break;
  }
  case Expression::Id::RefCastId: {
    DELEGATE_START(RefCast);
    DELEGATE_FIELD_CHILD(RefCast, rtt);
    DELEGATE_FIELD_CHILD(RefCast, ref);
    DELEGATE_END(RefCast);
    break;
  }
<<<<<<< HEAD
  case Expression::Id::BrOnId: {
    DELEGATE_START(BrOn);
    DELEGATE_FIELD_SCOPE_NAME_USE(BrOn, name);
    DELEGATE_FIELD_TYPE(BrOn, castType);
    DELEGATE_FIELD_OPTIONAL_CHILD(BrOn, rtt);
    DELEGATE_FIELD_CHILD(BrOn, ref);
    DELEGATE_END(BrOn);
=======
  case Expression::Id::BrOnCastId: {
    DELEGATE_START(BrOnCast);
    DELEGATE_FIELD_SCOPE_NAME_USE(BrOnCast, name);
    DELEGATE_FIELD_CHILD(BrOnCast, rtt);
    DELEGATE_FIELD_CHILD(BrOnCast, ref);
    DELEGATE_END(BrOnCast);
>>>>>>> 83c7fefb
    break;
  }
  case Expression::Id::RttCanonId: {
    DELEGATE_START(RttCanon);
    DELEGATE_END(RttCanon);
    break;
  }
  case Expression::Id::RttSubId: {
    DELEGATE_START(RttSub);
    DELEGATE_FIELD_CHILD(RttSub, parent);
    DELEGATE_END(RttSub);
    break;
  }
  case Expression::Id::StructNewId: {
    DELEGATE_START(StructNew);
    DELEGATE_FIELD_CHILD(StructNew, rtt);
    DELEGATE_FIELD_CHILD_VECTOR(StructNew, operands);
    DELEGATE_END(StructNew);
    break;
  }
  case Expression::Id::StructGetId: {
    DELEGATE_START(StructGet);
    DELEGATE_FIELD_INT(StructGet, index);
    DELEGATE_FIELD_CHILD(StructGet, ref);
    DELEGATE_FIELD_INT(StructGet, signed_);
    DELEGATE_END(StructGet);
    break;
  }
  case Expression::Id::StructSetId: {
    DELEGATE_START(StructSet);
    DELEGATE_FIELD_INT(StructSet, index);
    DELEGATE_FIELD_CHILD(StructSet, value);
    DELEGATE_FIELD_CHILD(StructSet, ref);
    DELEGATE_END(StructSet);
    break;
  }
  case Expression::Id::ArrayNewId: {
    DELEGATE_START(ArrayNew);
    DELEGATE_FIELD_CHILD(ArrayNew, rtt);
    DELEGATE_FIELD_CHILD(ArrayNew, size);
    DELEGATE_FIELD_OPTIONAL_CHILD(ArrayNew, init);
    DELEGATE_END(ArrayNew);
    break;
  }
  case Expression::Id::ArrayGetId: {
    DELEGATE_START(ArrayGet);
    DELEGATE_FIELD_CHILD(ArrayGet, index);
    DELEGATE_FIELD_CHILD(ArrayGet, ref);
    DELEGATE_FIELD_INT(ArrayGet, signed_);
    DELEGATE_END(ArrayGet);
    break;
  }
  case Expression::Id::ArraySetId: {
    DELEGATE_START(ArraySet);
    DELEGATE_FIELD_CHILD(ArrayGet, value);
    DELEGATE_FIELD_CHILD(ArrayGet, index);
    DELEGATE_FIELD_CHILD(ArrayGet, ref);
    DELEGATE_END(ArraySet);
    break;
  }
  case Expression::Id::ArrayLenId: {
    DELEGATE_START(ArrayLen);
    DELEGATE_FIELD_CHILD(ArrayLen, ref);
    DELEGATE_END(ArrayLen);
    break;
  }
  case Expression::Id::RefAsId: {
    DELEGATE_START(RefAs);
    DELEGATE_FIELD_INT(RefAs, op);
    DELEGATE_FIELD_CHILD(RefAs, value);
    DELEGATE_END(RefAs);
    break;
  }
}

#undef DELEGATE_ID
#undef DELEGATE_START
#undef DELEGATE_END
#undef DELEGATE_FIELD_CHILD
#undef DELEGATE_FIELD_OPTIONAL_CHILD
#undef DELEGATE_FIELD_CHILD_VECTOR
#undef DELEGATE_FIELD_INT
#undef DELEGATE_FIELD_INT_ARRAY
#undef DELEGATE_FIELD_LITERAL
#undef DELEGATE_FIELD_NAME
#undef DELEGATE_FIELD_NAME_VECTOR
#undef DELEGATE_FIELD_SCOPE_NAME_DEF
#undef DELEGATE_FIELD_SCOPE_NAME_USE
#undef DELEGATE_FIELD_SCOPE_NAME_USE_VECTOR
#undef DELEGATE_FIELD_SIGNATURE
#undef DELEGATE_FIELD_TYPE
#undef DELEGATE_FIELD_ADDRESS
#undef DELEGATE_GET_FIELD<|MERGE_RESOLUTION|>--- conflicted
+++ resolved
@@ -588,22 +588,12 @@
     DELEGATE_END(RefCast);
     break;
   }
-<<<<<<< HEAD
   case Expression::Id::BrOnId: {
     DELEGATE_START(BrOn);
     DELEGATE_FIELD_SCOPE_NAME_USE(BrOn, name);
-    DELEGATE_FIELD_TYPE(BrOn, castType);
     DELEGATE_FIELD_OPTIONAL_CHILD(BrOn, rtt);
     DELEGATE_FIELD_CHILD(BrOn, ref);
     DELEGATE_END(BrOn);
-=======
-  case Expression::Id::BrOnCastId: {
-    DELEGATE_START(BrOnCast);
-    DELEGATE_FIELD_SCOPE_NAME_USE(BrOnCast, name);
-    DELEGATE_FIELD_CHILD(BrOnCast, rtt);
-    DELEGATE_FIELD_CHILD(BrOnCast, ref);
-    DELEGATE_END(BrOnCast);
->>>>>>> 83c7fefb
     break;
   }
   case Expression::Id::RttCanonId: {

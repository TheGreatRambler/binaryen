/*
 * Copyright 2016 WebAssembly Community Group participants
 *
 * Licensed under the Apache License, Version 2.0 (the "License");
 * you may not use this file except in compliance with the License.
 * You may obtain a copy of the License at
 *
 *     http://www.apache.org/licenses/LICENSE-2.0
 *
 * Unless required by applicable law or agreed to in writing, software
 * distributed under the License is distributed on an "AS IS" BASIS,
 * WITHOUT WARRANTIES OR CONDITIONS OF ANY KIND, either express or implied.
 * See the License for the specific language governing permissions and
 * limitations under the License.
 */

//
// Optimize combinations of instructions
//

#include <algorithm>
#include <cmath>
#include <type_traits>

#include <ir/abstract.h>
#include <ir/bits.h>
#include <ir/cost.h>
#include <ir/effects.h>
#include <ir/eh-utils.h>
#include <ir/find_all.h>
#include <ir/gc-type-utils.h>
#include <ir/iteration.h>
#include <ir/literal-utils.h>
#include <ir/load-utils.h>
#include <ir/manipulation.h>
#include <ir/match.h>
#include <ir/ordering.h>
#include <ir/properties.h>
#include <ir/type-updating.h>
#include <ir/utils.h>
#include <pass.h>
#include <support/threads.h>
#include <wasm.h>

// TODO: Use the new sign-extension opcodes where appropriate. This needs to be
// conditionalized on the availability of atomics.

namespace wasm {

// Useful information about locals
struct LocalInfo {
  static const Index kUnknown = Index(-1);

  Index maxBits;
  Index signExtedBits;
};

struct LocalScanner : PostWalker<LocalScanner> {
  std::vector<LocalInfo>& localInfo;
  const PassOptions& passOptions;

  LocalScanner(std::vector<LocalInfo>& localInfo,
               const PassOptions& passOptions)
    : localInfo(localInfo), passOptions(passOptions) {}

  void doWalkFunction(Function* func) {
    // prepare
    localInfo.resize(func->getNumLocals());
    for (Index i = 0; i < func->getNumLocals(); i++) {
      auto& info = localInfo[i];
      if (func->isParam(i)) {
        info.maxBits = getBitsForType(func->getLocalType(i)); // worst-case
        info.signExtedBits = LocalInfo::kUnknown; // we will never know anything
      } else {
        info.maxBits = info.signExtedBits = 0; // we are open to learning
      }
    }
    // walk
    PostWalker<LocalScanner>::doWalkFunction(func);
    // finalize
    for (Index i = 0; i < func->getNumLocals(); i++) {
      auto& info = localInfo[i];
      if (info.signExtedBits == LocalInfo::kUnknown) {
        info.signExtedBits = 0;
      }
    }
  }

  void visitLocalSet(LocalSet* curr) {
    auto* func = getFunction();
    if (func->isParam(curr->index)) {
      return;
    }
    auto type = getFunction()->getLocalType(curr->index);
    if (type != Type::i32 && type != Type::i64) {
      return;
    }
    // an integer var, worth processing
    auto* value =
      Properties::getFallthrough(curr->value, passOptions, *getModule());
    auto& info = localInfo[curr->index];
    info.maxBits = std::max(info.maxBits, Bits::getMaxBits(value, this));
    auto signExtBits = LocalInfo::kUnknown;
    if (Properties::getSignExtValue(value)) {
      signExtBits = Properties::getSignExtBits(value);
    } else if (auto* load = value->dynCast<Load>()) {
      if (LoadUtils::isSignRelevant(load) && load->signed_) {
        signExtBits = load->bytes * 8;
      }
    }
    if (info.signExtedBits == 0) {
      info.signExtedBits = signExtBits; // first info we see
    } else if (info.signExtedBits != signExtBits) {
      // contradictory information, give up
      info.signExtedBits = LocalInfo::kUnknown;
    }
  }

  // define this for the templated getMaxBits method. we know nothing here yet
  // about locals, so return the maxes
  Index getMaxBitsForLocal(LocalGet* get) { return getBitsForType(get->type); }

  Index getBitsForType(Type type) {
    if (!type.isBasic()) {
      return -1;
    }
    switch (type.getBasic()) {
      case Type::i32:
        return 32;
      case Type::i64:
        return 64;
      default:
        return -1;
    }
  }
};

namespace {
// perform some final optimizations
struct FinalOptimizer : public PostWalker<FinalOptimizer> {
  const PassOptions& passOptions;

  FinalOptimizer(const PassOptions& passOptions) : passOptions(passOptions) {}

  void visitBinary(Binary* curr) {
    if (auto* replacement = optimize(curr)) {
      replaceCurrent(replacement);
    }
  }

  Binary* optimize(Binary* curr) {
    using namespace Abstract;
    using namespace Match;
    {
      Const* c;
      if (matches(curr, binary(Add, any(), ival(&c)))) {
        // normalize x + (-C)  ==>   x - C
        if (c->value.isNegative()) {
          c->value = c->value.neg();
          curr->op = Abstract::getBinary(c->type, Sub);
        }
        // Wasm binary encoding uses signed LEBs, which slightly favor negative
        // numbers: -64 is more efficient than +64 etc., as well as other powers
        // of two 7 bits etc. higher. we therefore prefer x - -64 over x + 64.
        // in theory we could just prefer negative numbers over positive, but
        // that can have bad effects on gzip compression (as it would mean more
        // subtractions than the more common additions).
        int64_t value = c->value.getInteger();
        if (value == 0x40LL || value == 0x2000LL || value == 0x100000LL ||
            value == 0x8000000LL || value == 0x400000000LL ||
            value == 0x20000000000LL || value == 0x1000000000000LL ||
            value == 0x80000000000000LL || value == 0x4000000000000000LL) {
          c->value = c->value.neg();
          if (curr->op == Abstract::getBinary(c->type, Add)) {
            curr->op = Abstract::getBinary(c->type, Sub);
          } else {
            curr->op = Abstract::getBinary(c->type, Add);
          }
        }
        return curr;
      }
    }
    return nullptr;
  }
};

} // anonymous namespace

// Create a custom matcher for checking side effects
template<class Opt> struct PureMatcherKind {};
template<class Opt>
struct Match::Internal::KindTypeRegistry<PureMatcherKind<Opt>> {
  using matched_t = Expression*;
  using data_t = Opt*;
};
template<class Opt> struct Match::Internal::MatchSelf<PureMatcherKind<Opt>> {
  bool operator()(Expression* curr, Opt* opt) {
    return !opt->effects(curr).hasSideEffects();
  }
};

// Main pass class
struct OptimizeInstructions
  : public WalkerPass<PostWalker<OptimizeInstructions>> {
  bool isFunctionParallel() override { return true; }

  Pass* create() override { return new OptimizeInstructions; }

  bool fastMath;

  // In rare cases we make a change to a type, and will do a refinalize.
  bool refinalize = false;

  void doWalkFunction(Function* func) {
    fastMath = getPassOptions().fastMath;

    // First, scan locals.
    {
      LocalScanner scanner(localInfo, getPassOptions());
      scanner.setModule(getModule());
      scanner.walkFunction(func);
    }

    // Main walk.
    super::doWalkFunction(func);

    if (refinalize) {
      ReFinalize().walkFunctionInModule(func, getModule());
    }

    // Final optimizations.
    {
      FinalOptimizer optimizer(getPassOptions());
      optimizer.walkFunction(func);
    }

    // Some patterns create locals (like when we use getResultOfFirst), which we
    // may need to fix up.
    TypeUpdating::handleNonDefaultableLocals(func, *getModule());
    // Some patterns create blocks that can interfere 'catch' and 'pop', nesting
    // the 'pop' into a block making it invalid.
    EHUtils::handleBlockNestedPops(func, *getModule());
  }

  // Set to true when one of the visitors makes a change (either replacing the
  // node or modifying it).
  bool changed;

  // Used to avoid recursion in replaceCurrent, see below.
  bool inReplaceCurrent = false;

  void replaceCurrent(Expression* rep) {
    WalkerPass<PostWalker<OptimizeInstructions>>::replaceCurrent(rep);
    // We may be able to apply multiple patterns as one may open opportunities
    // for others. NB: patterns must not have cycles

    // To avoid recursion, this uses the following pattern: the initial call to
    // this method comes from one of the visit*() methods. We then loop in here,
    // and if we are called again we set |changed| instead of recursing, so that
    // we can loop on that value.
    if (inReplaceCurrent) {
      // We are in the loop below so just note a change and return to there.
      changed = true;
      return;
    }
    // Loop on further changes.
    inReplaceCurrent = true;
    do {
      changed = false;
      visit(getCurrent());
    } while (changed);
    inReplaceCurrent = false;
  }

  EffectAnalyzer effects(Expression* expr) {
    return EffectAnalyzer(getPassOptions(), *getModule(), expr);
  }

  decltype(auto) pure(Expression** binder) {
    using namespace Match::Internal;
    return Matcher<PureMatcherKind<OptimizeInstructions>>(binder, this);
  }

  bool canReorder(Expression* a, Expression* b) {
    return EffectAnalyzer::canReorder(getPassOptions(), *getModule(), a, b);
  }

  void visitBinary(Binary* curr) {
    // If this contains dead code, don't bother trying to optimize it, the type
    // might change (if might not be unreachable if just one arm is, for
    // example). This optimization pass focuses on actually executing code.
    if (curr->type == Type::unreachable) {
      return;
    }

    if (shouldCanonicalize(curr)) {
      canonicalize(curr);
    }

    {
      // TODO: It is an ongoing project to port more transformations to the
      // match API. Once most of the transformations have been ported, the
      // `using namespace Match` can be hoisted to function scope and this extra
      // block scope can be removed.
      using namespace Match;
      using namespace Abstract;
      Builder builder(*getModule());
      {
        // try to get rid of (0 - ..), that is, a zero only used to negate an
        // int. an add of a subtract can be flipped in order to remove it:
        //   (ival.add
        //     (ival.sub
        //       (ival.const 0)
        //       X
        //     )
        //     Y
        //   )
        // =>
        //   (ival.sub
        //     Y
        //     X
        //   )
        // Note that this reorders X and Y, so we need to be careful about that.
        Expression *x, *y;
        Binary* sub;
        if (matches(
              curr,
              binary(Add, binary(&sub, Sub, ival(0), any(&x)), any(&y))) &&
            canReorder(x, y)) {
          sub->left = y;
          sub->right = x;
          return replaceCurrent(sub);
        }
      }
      {
        // The flip case is even easier, as no reordering occurs:
        //   (ival.add
        //     Y
        //     (ival.sub
        //       (ival.const 0)
        //       X
        //     )
        //   )
        // =>
        //   (ival.sub
        //     Y
        //     X
        //   )
        Expression* y;
        Binary* sub;
        if (matches(curr,
                    binary(Add, any(&y), binary(&sub, Sub, ival(0), any())))) {
          sub->left = y;
          return replaceCurrent(sub);
        }
      }
      {
        // try de-morgan's AND law,
        //  (eqz X) and (eqz Y) === eqz (X or Y)
        // Note that the OR and XOR laws do not work here, as these
        // are not booleans (we could check if they are, but a boolean
        // would already optimize with the eqz anyhow, unless propagating).
        // But for AND, the left is true iff X and Y are each all zero bits,
        // and the right is true if the union of their bits is zero; same.
        Unary* un;
        Binary* bin;
        Expression *x, *y;
        if (matches(curr,
                    binary(&bin,
                           AndInt32,
                           unary(&un, EqZInt32, any(&x)),
                           unary(EqZInt32, any(&y))))) {
          bin->op = OrInt32;
          bin->left = x;
          bin->right = y;
          un->value = bin;
          return replaceCurrent(un);
        }
      }
      {
        // x <<>> (C & (31 | 63))   ==>   x <<>> C'
        // x <<>> (y & (31 | 63))   ==>   x <<>> y
        // x <<>> (y & (32 | 64))   ==>   x
        // where '<<>>':
        //   '<<', '>>', '>>>'. 'rotl' or 'rotr'
        BinaryOp op;
        Const* c;
        Expression *x, *y;

        // x <<>> C
        if (matches(curr, binary(&op, any(&x), ival(&c))) &&
            Abstract::hasAnyShift(op)) {
          // truncate RHS constant to effective size as:
          // i32(x) <<>> const(C & 31))
          // i64(x) <<>> const(C & 63))
          c->value = c->value.and_(
            Literal::makeFromInt32(c->type.getByteSize() * 8 - 1, c->type));
          // x <<>> 0   ==>   x
          if (c->value.isZero()) {
            return replaceCurrent(x);
          }
        }
        if (matches(curr,
                    binary(&op, any(&x), binary(And, any(&y), ival(&c)))) &&
            Abstract::hasAnyShift(op)) {
          // i32(x) <<>> (y & 31)   ==>   x <<>> y
          // i64(x) <<>> (y & 63)   ==>   x <<>> y
          if ((c->type == Type::i32 && (c->value.geti32() & 31) == 31) ||
              (c->type == Type::i64 && (c->value.geti64() & 63LL) == 63LL)) {
            curr->cast<Binary>()->right = y;
            return replaceCurrent(curr);
          }
          // i32(x) <<>> (y & C)   ==>   x,  where (C & 31) == 0
          // i64(x) <<>> (y & C)   ==>   x,  where (C & 63) == 0
          if (((c->type == Type::i32 && (c->value.geti32() & 31) == 0) ||
               (c->type == Type::i64 && (c->value.geti64() & 63LL) == 0LL)) &&
              !effects(y).hasSideEffects()) {
            return replaceCurrent(x);
          }
        }
      }
      {
        // -x * -y   ==>   x * y
        //   where  x, y  are integers
        Binary* bin;
        Expression *x, *y;
        if (matches(curr,
                    binary(&bin,
                           Mul,
                           binary(Sub, ival(0), any(&x)),
                           binary(Sub, ival(0), any(&y))))) {
          bin->left = x;
          bin->right = y;
          return replaceCurrent(curr);
        }
      }
      {
        // -x * y   ==>   -(x * y)
        // x * -y   ==>   -(x * y)
        //   where  x, y  are integers
        Expression *x, *y;
        if ((matches(curr,
                     binary(Mul, binary(Sub, ival(0), any(&x)), any(&y))) ||
             matches(curr,
                     binary(Mul, any(&x), binary(Sub, ival(0), any(&y))))) &&
            !x->is<Const>() && !y->is<Const>()) {
          Builder builder(*getModule());
          return replaceCurrent(
            builder.makeBinary(Abstract::getBinary(curr->type, Sub),
                               builder.makeConst(Literal::makeZero(curr->type)),
                               builder.makeBinary(curr->op, x, y)));
        }
      }
      {
        if (getModule()->features.hasSignExt()) {
          Const *c1, *c2;
          Expression* x;
          // i64(x) << 56 >> 56   ==>   i64.extend8_s(x)
          // i64(x) << 48 >> 48   ==>   i64.extend16_s(x)
          // i64(x) << 32 >> 32   ==>   i64.extend32_s(x)
          if (matches(curr,
                      binary(ShrSInt64,
                             binary(ShlInt64, any(&x), i64(&c1)),
                             i64(&c2))) &&
              Bits::getEffectiveShifts(c1) == Bits::getEffectiveShifts(c2)) {
            switch (64 - Bits::getEffectiveShifts(c1)) {
              case 8:
                return replaceCurrent(builder.makeUnary(ExtendS8Int64, x));
              case 16:
                return replaceCurrent(builder.makeUnary(ExtendS16Int64, x));
              case 32:
                return replaceCurrent(builder.makeUnary(ExtendS32Int64, x));
              default:
                break;
            }
          }
        }
      }
      {
        // unsigned(x) >= 0   =>   i32(1)
        Const* c;
        Expression* x;
        if (matches(curr, binary(GeU, pure(&x), ival(&c))) &&
            c->value.isZero()) {
          c->value = Literal::makeOne(Type::i32);
          c->type = Type::i32;
          return replaceCurrent(c);
        }
        // unsigned(x) < 0   =>   i32(0)
        if (matches(curr, binary(LtU, pure(&x), ival(&c))) &&
            c->value.isZero()) {
          c->value = Literal::makeZero(Type::i32);
          c->type = Type::i32;
          return replaceCurrent(c);
        }
      }
    }
    if (auto* ext = Properties::getAlmostSignExt(curr)) {
      Index extraLeftShifts;
      auto bits = Properties::getAlmostSignExtBits(curr, extraLeftShifts);
      if (extraLeftShifts == 0) {
        if (auto* load =
              Properties::getFallthrough(ext, getPassOptions(), *getModule())
                ->dynCast<Load>()) {
          // pattern match a load of 8 bits and a sign extend using a shl of
          // 24 then shr_s of 24 as well, etc.
          if (LoadUtils::canBeSigned(load) &&
              ((load->bytes == 1 && bits == 8) ||
               (load->bytes == 2 && bits == 16))) {
            // if the value falls through, we can't alter the load, as it
            // might be captured in a tee
            if (load->signed_ == true || load == ext) {
              load->signed_ = true;
              return replaceCurrent(ext);
            }
          }
        }
      }
      // We can in some cases remove part of a sign extend, that is,
      //   (x << A) >> B   =>   x << (A - B)
      // If the sign-extend input cannot have a sign bit, we don't need it.
      if (Bits::getMaxBits(ext, this) + extraLeftShifts < bits) {
        return replaceCurrent(removeAlmostSignExt(curr));
      }
      // We also don't need it if it already has an identical-sized sign
      // extend applied to it. That is, if it is already a sign-extended
      // value, then another sign extend will do nothing. We do need to be
      // careful of the extra shifts, though.
      if (isSignExted(ext, bits) && extraLeftShifts == 0) {
        return replaceCurrent(removeAlmostSignExt(curr));
      }
    } else if (curr->op == EqInt32 || curr->op == NeInt32) {
      if (auto* c = curr->right->dynCast<Const>()) {
        if (auto* ext = Properties::getSignExtValue(curr->left)) {
          // We are comparing a sign extend to a constant, which means we can
          // use a cheaper zero-extend in some cases. That is,
          //  (x << S) >> S ==/!= C    =>    x & T ==/!= C
          // where S and T are the matching values for sign/zero extend of the
          // same size. For example, for an effective 8-bit value:
          //  (x << 24) >> 24 ==/!= C    =>    x & 255 ==/!= C
          //
          // The key thing to track here are the upper bits plus the sign bit;
          // call those the "relevant bits". This is crucial because x is
          // sign-extended, that is, its effective sign bit is spread to all
          // the upper bits, which means that the relevant bits on the left
          // side are either all 0, or all 1.
          auto bits = Properties::getSignExtBits(curr->left);
          uint32_t right = c->value.geti32();
          uint32_t numRelevantBits = 32 - bits + 1;
          uint32_t setRelevantBits =
            Bits::popCount(right >> uint32_t(bits - 1));
          // If all the relevant bits on C are zero
          // then we can mask off the high bits instead of sign-extending x.
          // This is valid because if x is negative, then the comparison was
          // false before (negative vs positive), and will still be false
          // as the sign bit will remain to cause a difference. And if x is
          // positive then the upper bits would be zero anyhow.
          if (setRelevantBits == 0) {
            curr->left = makeZeroExt(ext, bits);
            return replaceCurrent(curr);
          } else if (setRelevantBits == numRelevantBits) {
            // If all those bits are one, then we can do something similar if
            // we also zero-extend on the right as well. This is valid
            // because, as in the previous case, the sign bit differentiates
            // the two sides when they are different, and if the sign bit is
            // identical, then the upper bits don't matter, so masking them
            // off both sides is fine.
            curr->left = makeZeroExt(ext, bits);
            c->value = c->value.and_(Literal(Bits::lowBitMask(bits)));
            return replaceCurrent(curr);
          } else {
            // Otherwise, C's relevant bits are mixed, and then the two sides
            // can never be equal, as the left side's bits cannot be mixed.
            Builder builder(*getModule());
            // The result is either always true, or always false.
            c->value = Literal::makeFromInt32(curr->op == NeInt32, c->type);
            return replaceCurrent(
              builder.makeSequence(builder.makeDrop(ext), c));
          }
        }
      } else if (auto* left = Properties::getSignExtValue(curr->left)) {
        if (auto* right = Properties::getSignExtValue(curr->right)) {
          auto bits = Properties::getSignExtBits(curr->left);
          if (Properties::getSignExtBits(curr->right) == bits) {
            // we are comparing two sign-exts with the same bits, so we may as
            // well replace both with cheaper zexts
            curr->left = makeZeroExt(left, bits);
            curr->right = makeZeroExt(right, bits);
            return replaceCurrent(curr);
          }
        } else if (auto* load = curr->right->dynCast<Load>()) {
          // we are comparing a load to a sign-ext, we may be able to switch
          // to zext
          auto leftBits = Properties::getSignExtBits(curr->left);
          if (load->signed_ && leftBits == load->bytes * 8) {
            load->signed_ = false;
            curr->left = makeZeroExt(left, leftBits);
            return replaceCurrent(curr);
          }
        }
      } else if (auto* load = curr->left->dynCast<Load>()) {
        if (auto* right = Properties::getSignExtValue(curr->right)) {
          // we are comparing a load to a sign-ext, we may be able to switch
          // to zext
          auto rightBits = Properties::getSignExtBits(curr->right);
          if (load->signed_ && rightBits == load->bytes * 8) {
            load->signed_ = false;
            curr->right = makeZeroExt(right, rightBits);
            return replaceCurrent(curr);
          }
        }
      }
      // note that both left and right may be consts, but then we let
      // precompute compute the constant result
    } else if (curr->op == AddInt32 || curr->op == AddInt64 ||
               curr->op == SubInt32 || curr->op == SubInt64) {
      if (auto* ret = optimizeAddedConstants(curr)) {
        return replaceCurrent(ret);
      }
    } else if (curr->op == MulFloat32 || curr->op == MulFloat64 ||
               curr->op == DivFloat32 || curr->op == DivFloat64) {
      if (curr->left->type == curr->right->type) {
        if (auto* leftUnary = curr->left->dynCast<Unary>()) {
          if (leftUnary->op == Abstract::getUnary(curr->type, Abstract::Abs)) {
            if (auto* rightUnary = curr->right->dynCast<Unary>()) {
              if (leftUnary->op == rightUnary->op) { // both are abs ops
                // abs(x) * abs(y)   ==>   abs(x * y)
                // abs(x) / abs(y)   ==>   abs(x / y)
                curr->left = leftUnary->value;
                curr->right = rightUnary->value;
                leftUnary->value = curr;
                return replaceCurrent(leftUnary);
              }
            }
          }
        }
      }
    }
    // a bunch of operations on a constant right side can be simplified
    if (auto* right = curr->right->dynCast<Const>()) {
      if (curr->op == AndInt32) {
        auto mask = right->value.geti32();
        // and with -1 does nothing (common in asm.js output)
        if (mask == -1) {
          return replaceCurrent(curr->left);
        }
        // small loads do not need to be masked, the load itself masks
        if (auto* load = curr->left->dynCast<Load>()) {
          if ((load->bytes == 1 && mask == 0xff) ||
              (load->bytes == 2 && mask == 0xffff)) {
            load->signed_ = false;
            return replaceCurrent(curr->left);
          }
        } else if (auto maskedBits = Bits::getMaskedBits(mask)) {
          if (Bits::getMaxBits(curr->left, this) <= maskedBits) {
            // a mask of lower bits is not needed if we are already smaller
            return replaceCurrent(curr->left);
          }
        }
      }
      // some math operations have trivial results
      if (auto* ret = optimizeWithConstantOnRight(curr)) {
        return replaceCurrent(ret);
      }
      // the square of some operations can be merged
      if (auto* left = curr->left->dynCast<Binary>()) {
        if (left->op == curr->op) {
          if (auto* leftRight = left->right->dynCast<Const>()) {
            if (left->op == AndInt32 || left->op == AndInt64) {
              leftRight->value = leftRight->value.and_(right->value);
              return replaceCurrent(left);
            } else if (left->op == OrInt32 || left->op == OrInt64) {
              leftRight->value = leftRight->value.or_(right->value);
              return replaceCurrent(left);
            } else if (left->op == XorInt32 || left->op == XorInt64) {
              leftRight->value = leftRight->value.xor_(right->value);
              return replaceCurrent(left);
            } else if (left->op == MulInt32 || left->op == MulInt64) {
              leftRight->value = leftRight->value.mul(right->value);
              return replaceCurrent(left);

              // TODO:
              // handle signed / unsigned divisions. They are more complex
            } else if (left->op == ShlInt32 || left->op == ShrUInt32 ||
                       left->op == ShrSInt32 || left->op == ShlInt64 ||
                       left->op == ShrUInt64 || left->op == ShrSInt64) {
              // shifts only use an effective amount from the constant, so
              // adding must be done carefully
              auto total = Bits::getEffectiveShifts(leftRight) +
                           Bits::getEffectiveShifts(right);
              if (total == Bits::getEffectiveShifts(total, right->type)) {
                // no overflow, we can do this
                leftRight->value = Literal::makeFromInt32(total, right->type);
                return replaceCurrent(left);
              } // TODO: handle overflows
            }
          }
        }
      }
      if (right->type == Type::i32) {
        BinaryOp op;
        int32_t c = right->value.geti32();
        // First, try to lower signed operations to unsigned if that is
        // possible. Some unsigned operations like div_u or rem_u are usually
        // faster on VMs. Also this opens more possibilities for further
        // simplifications afterwards.
        if (c >= 0 && (op = makeUnsignedBinaryOp(curr->op)) != InvalidBinary &&
            Bits::getMaxBits(curr->left, this) <= 31) {
          curr->op = op;
        }
        if (c < 0 && c > std::numeric_limits<int32_t>::min() &&
            curr->op == DivUInt32) {
          // u32(x) / C   ==>   u32(x) >= C  iff C > 2^31
          // We avoid applying this for C == 2^31 due to conflict
          // with other rule which transform to more prefereble
          // right shift operation.
          curr->op = c == -1 ? EqInt32 : GeUInt32;
          return replaceCurrent(curr);
        }
        if (Bits::isPowerOf2((uint32_t)c)) {
          switch (curr->op) {
            case MulInt32:
              return replaceCurrent(optimizePowerOf2Mul(curr, (uint32_t)c));
            case RemUInt32:
              return replaceCurrent(optimizePowerOf2URem(curr, (uint32_t)c));
            case DivUInt32:
              return replaceCurrent(optimizePowerOf2UDiv(curr, (uint32_t)c));
            default:
              break;
          }
        }
      }
      if (right->type == Type::i64) {
        BinaryOp op;
        int64_t c = right->value.geti64();
        // See description above for Type::i32
        if (c >= 0 && (op = makeUnsignedBinaryOp(curr->op)) != InvalidBinary &&
            Bits::getMaxBits(curr->left, this) <= 63) {
          curr->op = op;
        }
        if (getPassOptions().shrinkLevel == 0 && c < 0 &&
            c > std::numeric_limits<int64_t>::min() && curr->op == DivUInt64) {
          // u64(x) / C   ==>   u64(u64(x) >= C)  iff C > 2^63
          // We avoid applying this for C == 2^31 due to conflict
          // with other rule which transform to more prefereble
          // right shift operation.
          // And apply this only for shrinkLevel == 0 due to it
          // increasing size by one byte.
          curr->op = c == -1LL ? EqInt64 : GeUInt64;
          curr->type = Type::i32;
          return replaceCurrent(
            Builder(*getModule()).makeUnary(ExtendUInt32, curr));
        }
        if (Bits::isPowerOf2((uint64_t)c)) {
          switch (curr->op) {
            case MulInt64:
              return replaceCurrent(optimizePowerOf2Mul(curr, (uint64_t)c));
            case RemUInt64:
              return replaceCurrent(optimizePowerOf2URem(curr, (uint64_t)c));
            case DivUInt64:
              return replaceCurrent(optimizePowerOf2UDiv(curr, (uint64_t)c));
            default:
              break;
          }
        }
      }
      if (curr->op == DivFloat32) {
        float c = right->value.getf32();
        if (Bits::isPowerOf2InvertibleFloat(c)) {
          return replaceCurrent(optimizePowerOf2FDiv(curr, c));
        }
      }
      if (curr->op == DivFloat64) {
        double c = right->value.getf64();
        if (Bits::isPowerOf2InvertibleFloat(c)) {
          return replaceCurrent(optimizePowerOf2FDiv(curr, c));
        }
      }
    }
    // a bunch of operations on a constant left side can be simplified
    if (curr->left->is<Const>()) {
      if (auto* ret = optimizeWithConstantOnLeft(curr)) {
        return replaceCurrent(ret);
      }
    }
    if (curr->op == AndInt32 || curr->op == OrInt32) {
      if (curr->op == AndInt32) {
        if (auto* ret = combineAnd(curr)) {
          return replaceCurrent(ret);
        }
      }
      // for or, we can potentially combine
      if (curr->op == OrInt32) {
        if (auto* ret = combineOr(curr)) {
          return replaceCurrent(ret);
        }
      }
      // bitwise operations
      // for and and or, we can potentially conditionalize
      if (auto* ret = conditionalizeExpensiveOnBitwise(curr)) {
        return replaceCurrent(ret);
      }
    }
    // relation/comparisons allow for math optimizations
    if (curr->isRelational()) {
      if (auto* ret = optimizeRelational(curr)) {
        return replaceCurrent(ret);
      }
    }
    // finally, try more expensive operations on the curr in
    // the case that they have no side effects
    if (!effects(curr->left).hasSideEffects()) {
      if (ExpressionAnalyzer::equal(curr->left, curr->right)) {
        if (auto* ret = optimizeBinaryWithEqualEffectlessChildren(curr)) {
          return replaceCurrent(ret);
        }
      }
    }

    if (auto* ret = deduplicateBinary(curr)) {
      return replaceCurrent(ret);
    }
  }

  void visitUnary(Unary* curr) {
    if (curr->type == Type::unreachable) {
      return;
    }

    {
      using namespace Match;
      using namespace Abstract;
      Builder builder(*getModule());
      {
        // eqz(x - y)  =>  x == y
        Binary* inner;
        if (matches(curr, unary(EqZ, binary(&inner, Sub, any(), any())))) {
          inner->op = Abstract::getBinary(inner->left->type, Eq);
          inner->type = Type::i32;
          return replaceCurrent(inner);
        }
      }
      {
        // eqz(x + C)  =>  x == -C
        Const* c;
        Binary* inner;
        if (matches(curr, unary(EqZ, binary(&inner, Add, any(), ival(&c))))) {
          c->value = c->value.neg();
          inner->op = Abstract::getBinary(c->type, Eq);
          inner->type = Type::i32;
          return replaceCurrent(inner);
        }
      }
      {
        // eqz((signed)x % C_pot)  =>  eqz(x & (abs(C_pot) - 1))
        Const* c;
        Binary* inner;
        if (matches(curr, unary(EqZ, binary(&inner, RemS, any(), ival(&c)))) &&
            (c->value.isSignedMin() ||
             Bits::isPowerOf2(c->value.abs().getInteger()))) {
          inner->op = Abstract::getBinary(c->type, And);
          if (c->value.isSignedMin()) {
            c->value = Literal::makeSignedMax(c->type);
          } else {
            c->value = c->value.abs().sub(Literal::makeOne(c->type));
          }
          return replaceCurrent(curr);
        }
      }
      {
        // i32.wrap_i64(i64.extend_i32_s(x))  =>  x
        // i32.wrap_i64(i64.extend_i32_u(x))  =>  x
        Unary* inner;
        Expression* x;
        if (matches(curr,
                    unary(WrapInt64, unary(&inner, ExtendSInt32, any(&x)))) ||
            matches(curr,
                    unary(WrapInt64, unary(&inner, ExtendUInt32, any(&x))))) {
          return replaceCurrent(x);
        }
      }
      {
        // i32.eqz(i32.wrap_i64(x))  =>  i64.eqz(x)
        //   where maxBits(x) <= 32
        Unary* inner;
        Expression* x;
        if (matches(curr, unary(EqZInt32, unary(&inner, WrapInt64, any(&x)))) &&
            Bits::getMaxBits(x, this) <= 32) {
          inner->op = EqZInt64;
          inner->value = x;
          return replaceCurrent(inner);
        }
      }
      {
        // i64.extend_i32_s(i32.wrap_i64(x))  =>  x
        //   where maxBits(x) <= 31
        //
        // i64.extend_i32_u(i32.wrap_i64(x))  =>  x
        //   where maxBits(x) <= 32
        Expression* x;
        UnaryOp unaryOp;
        if (matches(curr, unary(&unaryOp, unary(WrapInt64, any(&x))))) {
          if (unaryOp == ExtendSInt32 || unaryOp == ExtendUInt32) {
            auto maxBits = Bits::getMaxBits(x, this);
            if ((unaryOp == ExtendSInt32 && maxBits <= 31) ||
                (unaryOp == ExtendUInt32 && maxBits <= 32)) {
              return replaceCurrent(x);
            }
          }
        }
      }
      if (getModule()->features.hasSignExt()) {
        // i64.extend_i32_s(i32.wrap_i64(x))  =>  i64.extend32_s(x)
        Unary* inner;
        Expression* x;
        if (matches(curr,
                    unary(ExtendSInt32, unary(&inner, WrapInt64, any(&x))))) {
          inner->op = ExtendS32Int64;
          inner->type = Type::i64;
          inner->value = x;
          return replaceCurrent(inner);
        }
      }
    }

    if (curr->op == ExtendUInt32 || curr->op == ExtendSInt32) {
      if (auto* load = curr->value->dynCast<Load>()) {
        // i64.extend_i32_s(i32.load(_8|_16)(_u|_s)(x))  =>
        //    i64.load(_8|_16|_32)(_u|_s)(x)
        //
        // i64.extend_i32_u(i32.load(_8|_16)(_u|_s)(x))  =>
        //    i64.load(_8|_16|_32)(_u|_s)(x)
        //
        // but we can't do this in following cases:
        //
        //    i64.extend_i32_u(i32.load8_s(x))
        //    i64.extend_i32_u(i32.load16_s(x))
        //
        // this mixed sign/zero extensions can't represent in single
        // signed or unsigned 64-bit load operation. For example if `load8_s(x)`
        // return i8(-1) (0xFF) than sign extended result will be
        // i32(-1) (0xFFFFFFFF) and with zero extension to i64 we got
        // finally 0x00000000FFFFFFFF. However with `i64.load8_s` in this
        // situation we got `i64(-1)` (all ones) and with `i64.load8_u` it
        // will be 0x00000000000000FF.
        //
        // Another limitation is atomics which only have unsigned loads.
        // So we also avoid this only case:
        //
        //   i64.extend_i32_s(i32.atomic.load(x))

        // Special case for i32.load. In this case signedness depends on
        // extend operation.
        bool willBeSigned = curr->op == ExtendSInt32 && load->bytes == 4;
        if (!(curr->op == ExtendUInt32 && load->bytes <= 2 && load->signed_) &&
            !(willBeSigned && load->isAtomic)) {
          if (willBeSigned) {
            load->signed_ = true;
          }
          load->type = Type::i64;
          return replaceCurrent(load);
        }
      }
    }

    if (Abstract::hasAnyReinterpret(curr->op)) {
      // i32.reinterpret_f32(f32.reinterpret_i32(x))  =>  x
      // i64.reinterpret_f64(f64.reinterpret_i64(x))  =>  x
      // f32.reinterpret_i32(i32.reinterpret_f32(x))  =>  x
      // f64.reinterpret_i64(i64.reinterpret_f64(x))  =>  x
      if (auto* inner = curr->value->dynCast<Unary>()) {
        if (Abstract::hasAnyReinterpret(inner->op)) {
          if (inner->value->type == curr->type) {
            return replaceCurrent(inner->value);
          }
        }
      }
      // f32.reinterpret_i32(i32.load(x))  =>  f32.load(x)
      // f64.reinterpret_i64(i64.load(x))  =>  f64.load(x)
      // i32.reinterpret_f32(f32.load(x))  =>  i32.load(x)
      // i64.reinterpret_f64(f64.load(x))  =>  i64.load(x)
      if (auto* load = curr->value->dynCast<Load>()) {
        if (!load->isAtomic && load->bytes == curr->type.getByteSize()) {
          load->type = curr->type;
          return replaceCurrent(load);
        }
      }
    }

    if (curr->op == EqZInt32) {
      if (auto* inner = curr->value->dynCast<Binary>()) {
        // Try to invert a relational operation using De Morgan's law
        auto op = invertBinaryOp(inner->op);
        if (op != InvalidBinary) {
          inner->op = op;
          return replaceCurrent(inner);
        }
      }
      // eqz of a sign extension can be of zero-extension
      if (auto* ext = Properties::getSignExtValue(curr->value)) {
        // we are comparing a sign extend to a constant, which means we can
        // use a cheaper zext
        auto bits = Properties::getSignExtBits(curr->value);
        curr->value = makeZeroExt(ext, bits);
        return replaceCurrent(curr);
      }
    } else if (curr->op == AbsFloat32 || curr->op == AbsFloat64) {
      // abs(-x)   ==>   abs(x)
      if (auto* unaryInner = curr->value->dynCast<Unary>()) {
        if (unaryInner->op ==
            Abstract::getUnary(unaryInner->type, Abstract::Neg)) {
          curr->value = unaryInner->value;
          return replaceCurrent(curr);
        }
      }
      // abs(x * x)   ==>   x * x
      // abs(x / x)   ==>   x / x
      if (auto* binary = curr->value->dynCast<Binary>()) {
        if ((binary->op == Abstract::getBinary(binary->type, Abstract::Mul) ||
             binary->op == Abstract::getBinary(binary->type, Abstract::DivS)) &&
            ExpressionAnalyzer::equal(binary->left, binary->right)) {
          return replaceCurrent(binary);
        }
        // abs(0 - x)   ==>   abs(x),
        // only for fast math
        if (fastMath &&
            binary->op == Abstract::getBinary(binary->type, Abstract::Sub)) {
          if (auto* c = binary->left->dynCast<Const>()) {
            if (c->value.isZero()) {
              curr->value = binary->right;
              return replaceCurrent(curr);
            }
          }
        }
      }
    }

    if (auto* ret = deduplicateUnary(curr)) {
      return replaceCurrent(ret);
    }
  }

  void visitSelect(Select* curr) {
    if (curr->type == Type::unreachable) {
      return;
    }
    if (auto* ret = optimizeSelect(curr)) {
      return replaceCurrent(ret);
    }
    optimizeTernary(curr);
  }

  void visitGlobalSet(GlobalSet* curr) {
    if (curr->type == Type::unreachable) {
      return;
    }
    // optimize out a set of a get
    auto* get = curr->value->dynCast<GlobalGet>();
    if (get && get->name == curr->name) {
      ExpressionManipulator::nop(curr);
      return replaceCurrent(curr);
    }
  }

  void visitBlock(Block* curr) {
    if (getModule()->features.hasGC()) {
      optimizeHeapStores(curr->list);
    }
  }

  void visitIf(If* curr) {
    curr->condition = optimizeBoolean(curr->condition);
    if (curr->ifFalse) {
      if (auto* unary = curr->condition->dynCast<Unary>()) {
        if (unary->op == EqZInt32) {
          // flip if-else arms to get rid of an eqz
          curr->condition = unary->value;
          std::swap(curr->ifTrue, curr->ifFalse);
        }
      }
      if (curr->condition->type != Type::unreachable &&
          ExpressionAnalyzer::equal(curr->ifTrue, curr->ifFalse)) {
        // The sides are identical, so fold. If we can replace the If with one
        // arm and there are no side effects in the condition, replace it. But
        // make sure not to change a concrete expression to an unreachable
        // expression because we want to avoid having to refinalize.
        bool needCondition = effects(curr->condition).hasSideEffects();
        bool wouldBecomeUnreachable =
          curr->type.isConcrete() && curr->ifTrue->type == Type::unreachable;
        Builder builder(*getModule());
        if (!wouldBecomeUnreachable && !needCondition) {
          return replaceCurrent(curr->ifTrue);
        } else if (!wouldBecomeUnreachable) {
          return replaceCurrent(builder.makeSequence(
            builder.makeDrop(curr->condition), curr->ifTrue));
        } else {
          // Emit a block with the original concrete type.
          auto* ret = builder.makeBlock();
          if (needCondition) {
            ret->list.push_back(builder.makeDrop(curr->condition));
          }
          ret->list.push_back(curr->ifTrue);
          ret->finalize(curr->type);
          return replaceCurrent(ret);
        }
      }
      optimizeTernary(curr);
    }
  }

  void visitLocalSet(LocalSet* curr) {
    // Interactions between local.set/tee and ref.as_non_null can be optimized
    // in some cases, by removing or moving the ref.as_non_null operation. In
    // all cases, we only do this when we do *not* allow non-nullable locals. If
    // we do allow such locals, then (1) this local might be non-nullable, so we
    // can't remove or move a ref.as_non_null flowing into a local.set/tee, and
    // (2) even if the local were nullable, if we change things we might prevent
    // the LocalSubtyping pass from turning it into a non-nullable local later.
    // Note that we must also check if this local is nullable regardless, as a
    // parameter might be non-nullable even if nullable locals are disallowed
    // (as that just affects vars, and not params).
    if (auto* as = curr->value->dynCast<RefAs>()) {
      if (as->op == RefAsNonNull && !getModule()->features.hasGCNNLocals() &&
          getFunction()->getLocalType(curr->index).isNullable()) {
        //   (local.tee (ref.as_non_null ..))
        // =>
        //   (ref.as_non_null (local.tee ..))
        //
        // The reordering allows the ref.as to be potentially optimized further
        // based on where the value flows to.
        if (curr->isTee()) {
          curr->value = as->value;
          curr->finalize();
          as->value = curr;
          as->finalize();
          replaceCurrent(as);
          return;
        }

        // Otherwise, if this is not a tee, then no value falls through. The
        // ref.as_non_null acts as a null check here, basically. If we are
        // ignoring such traps, we can remove it.
        auto& passOptions = getPassOptions();
        if (passOptions.ignoreImplicitTraps || passOptions.trapsNeverHappen) {
          curr->value = as->value;
        }
      }
    }
  }

  void visitBreak(Break* curr) {
    if (curr->condition) {
      curr->condition = optimizeBoolean(curr->condition);
    }
  }

  void visitLoad(Load* curr) {
    if (curr->type == Type::unreachable) {
      return;
    }
    optimizeMemoryAccess(curr->ptr, curr->offset);
  }

  void visitStore(Store* curr) {
    if (curr->type == Type::unreachable) {
      return;
    }
    optimizeMemoryAccess(curr->ptr, curr->offset);
    optimizeStoredValue(curr->value, curr->bytes);
    if (auto* unary = curr->value->dynCast<Unary>()) {
      if (unary->op == WrapInt64) {
        // instead of wrapping to 32, just store some of the bits in the i64
        curr->valueType = Type::i64;
        curr->value = unary->value;
      } else if (!curr->isAtomic && Abstract::hasAnyReinterpret(unary->op) &&
                 curr->bytes == curr->valueType.getByteSize()) {
        // f32.store(y, f32.reinterpret_i32(x))  =>  i32.store(y, x)
        // f64.store(y, f64.reinterpret_i64(x))  =>  i64.store(y, x)
        // i32.store(y, i32.reinterpret_f32(x))  =>  f32.store(y, x)
        // i64.store(y, i64.reinterpret_f64(x))  =>  f64.store(y, x)
        curr->valueType = unary->value->type;
        curr->value = unary->value;
      }
    }
  }

  void optimizeStoredValue(Expression*& value, Index bytes) {
    if (!value->type.isInteger()) {
      return;
    }
    // truncates constant values during stores
    // (i32|i64).store(8|16|32)(p, C)   ==>
    //    (i32|i64).store(8|16|32)(p, C & mask)
    if (auto* c = value->dynCast<Const>()) {
      if (value->type == Type::i64 && bytes == 4) {
        c->value = c->value.and_(Literal(uint64_t(0xffffffff)));
      } else {
        c->value = c->value.and_(
          Literal::makeFromInt32(Bits::lowBitMask(bytes * 8), value->type));
      }
    }
    // stores of fewer bits truncates anyhow
    if (auto* binary = value->dynCast<Binary>()) {
      if (binary->op == AndInt32) {
        if (auto* right = binary->right->dynCast<Const>()) {
          if (right->type == Type::i32) {
            auto mask = right->value.geti32();
            if ((bytes == 1 && mask == 0xff) ||
                (bytes == 2 && mask == 0xffff)) {
              value = binary->left;
            }
          }
        }
      } else if (auto* ext = Properties::getSignExtValue(binary)) {
        // if sign extending the exact bit size we store, we can skip the
        // extension if extending something bigger, then we just alter bits we
        // don't save anyhow
        if (Properties::getSignExtBits(binary) >= Index(bytes) * 8) {
          value = ext;
        }
      }
    }
  }

  void visitMemoryCopy(MemoryCopy* curr) {
    if (curr->type == Type::unreachable) {
      return;
    }
    assert(getModule()->features.hasBulkMemory());
    if (auto* ret = optimizeMemoryCopy(curr)) {
      return replaceCurrent(ret);
    }
  }

  void visitMemoryFill(MemoryFill* curr) {
    if (curr->type == Type::unreachable) {
      return;
    }
    assert(getModule()->features.hasBulkMemory());
    if (auto* ret = optimizeMemoryFill(curr)) {
      return replaceCurrent(ret);
    }
  }

  void visitCallRef(CallRef* curr) {
    if (curr->target->type == Type::unreachable) {
      // The call_ref is not reached; leave this for DCE.
      return;
    }

    if (auto* ref = curr->target->dynCast<RefFunc>()) {
      // We know the target!
      replaceCurrent(
        Builder(*getModule())
          .makeCall(ref->func, curr->operands, curr->type, curr->isReturn));
      return;
    }

    if (auto* get = curr->target->dynCast<TableGet>()) {
      // (call_ref ..args.. (table.get $table (index))
      //   =>
      // (call_indirect $table ..args.. (index))
      replaceCurrent(Builder(*getModule())
                       .makeCallIndirect(get->table,
                                         get->index,
                                         curr->operands,
                                         get->type.getHeapType(),
                                         curr->isReturn));
      return;
    }

    auto features = getModule()->features;

    // It is possible the target is not a function reference, but we can infer
    // the fallthrough value there. It takes more work to optimize this case,
    // but it is pretty important to allow a call_ref to become a fast direct
    // call, so make the effort.
    if (auto* ref = Properties::getFallthrough(
                      curr->target, getPassOptions(), *getModule())
                      ->dynCast<RefFunc>()) {
      // Check if the fallthrough make sense. We may have cast it to a different
      // type, which would be a problem - we'd be replacing a call_ref to one
      // type with a direct call to a function of another type. That would trap
      // at runtime; be careful not to emit invalid IR here.
      if (curr->target->type.getHeapType() != ref->type.getHeapType()) {
        return;
      }
      Builder builder(*getModule());
      if (curr->operands.empty()) {
        // No operands, so this is simple and there is nothing to reorder: just
        // emit:
        //
        // (block
        //  (drop curr->target)
        //  (call ref.func-from-curr->target)
        // )
        replaceCurrent(builder.makeSequence(
          builder.makeDrop(curr->target),
          builder.makeCall(ref->func, {}, curr->type, curr->isReturn)));
        return;
      }

      // In the presence of operands, we must execute the code in curr->target
      // after the last operand and before the call happens. Interpose at the
      // last operand:
      //
      // (call ref.func-from-curr->target)
      //  (operand1)
      //  (..)
      //  (operandN-1)
      //  (block
      //   (local.set $temp (operandN))
      //   (drop curr->target)
      //   (local.get $temp)
      //  )
      // )
      auto* lastOperand = curr->operands.back();
      auto lastOperandType = lastOperand->type;
      if (lastOperandType == Type::unreachable) {
        // The call_ref is not reached; leave this for DCE.
        return;
      }
      if (!TypeUpdating::canHandleAsLocal(lastOperandType)) {
        // We cannot create a local, so we must give up.
        return;
      }
      Index tempLocal = builder.addVar(
        getFunction(),
        TypeUpdating::getValidLocalType(lastOperandType, features));
      auto* set = builder.makeLocalSet(tempLocal, lastOperand);
      auto* drop = builder.makeDrop(curr->target);
      auto* get = TypeUpdating::fixLocalGet(
        builder.makeLocalGet(tempLocal, lastOperandType), *getModule());
      curr->operands.back() = builder.makeBlock({set, drop, get});
      replaceCurrent(builder.makeCall(
        ref->func, curr->operands, curr->type, curr->isReturn));
    }
  }

  void visitRefEq(RefEq* curr) {
    // Identical references compare equal.
    if (areConsecutiveInputsEqualAndRemovable(curr->left, curr->right)) {
      replaceCurrent(
        Builder(*getModule()).makeConst(Literal::makeOne(Type::i32)));
      return;
    }

    // Canonicalize to the pattern of a null on the right-hand side, if there is
    // one. This makes pattern matching simpler.
    if (curr->left->is<RefNull>()) {
      std::swap(curr->left, curr->right);
    }

    // RefEq of a value to Null can be replaced with RefIsNull.
    if (curr->right->is<RefNull>()) {
      replaceCurrent(Builder(*getModule()).makeRefIs(RefIsNull, curr->left));
    }
  }

  // If an instruction traps on a null input, there is no need for a
  // ref.as_non_null on that input: we will trap either way (and the binaryen
  // optimizer does not differentiate traps).
  void skipNonNullCast(Expression*& input) {
    while (1) {
      if (auto* as = input->dynCast<RefAs>()) {
        if (as->op == RefAsNonNull) {
          input = as->value;
          continue;
        }
      }
      break;
    }
  }

  void visitStructGet(StructGet* curr) { skipNonNullCast(curr->ref); }

  void visitStructSet(StructSet* curr) {
    skipNonNullCast(curr->ref);

    if (curr->ref->type != Type::unreachable && curr->value->type.isInteger()) {
      const auto& fields = curr->ref->type.getHeapType().getStruct().fields;
      optimizeStoredValue(curr->value, fields[curr->index].getByteSize());
    }

    // If our reference is a tee of a struct.new, we may be able to fold the
    // stored value into the new itself:
    //
    //  (struct.set (local.tee $x (struct.new X Y Z)) X')
    // =>
    //  (local.set $x (struct.new X' Y Z))
    //
    if (auto* tee = curr->ref->dynCast<LocalSet>()) {
      if (auto* new_ = tee->value->dynCast<StructNew>()) {
        if (optimizeSubsequentStructSet(new_, curr, tee->index)) {
          // Success, so we do not need the struct.set any more, and the tee
          // can just be a set instead of us.
          tee->makeSet();
          replaceCurrent(tee);
        }
      }
    }
  }

  // Similar to the above with struct.set whose reference is a tee of a new, we
  // can do the same for subsequent sets in a list:
  //
  //  (local.set $x (struct.new X Y Z))
  //  (struct.set (local.get $x) X')
  // =>
  //  (local.set $x (struct.new X' Y Z))
  //
  // We also handle other struct.sets immediately after this one, but we only
  // handle the case where they are all in sequence and right after the
  // local.set (anything in the middle of this pattern will stop us from
  // optimizing later struct.sets, which might be improved later but would
  // require an analysis of effects TODO).
  void optimizeHeapStores(ExpressionList& list) {
    for (Index i = 0; i < list.size(); i++) {
      auto* localSet = list[i]->dynCast<LocalSet>();
      if (!localSet) {
        continue;
      }
      auto* new_ = localSet->value->dynCast<StructNew>();
      if (!new_) {
        continue;
      }

      // This local.set of a struct.new looks good. Find struct.sets after it
      // to optimize.
      for (Index j = i + 1; j < list.size(); j++) {
        auto* structSet = list[j]->dynCast<StructSet>();
        if (!structSet) {
          // Any time the pattern no longer matches, stop optimizing possible
          // struct.sets for this struct.new.
          break;
        }
        auto* localGet = structSet->ref->dynCast<LocalGet>();
        if (!localGet || localGet->index != localSet->index) {
          break;
        }
        if (!optimizeSubsequentStructSet(new_, structSet, localGet->index)) {
          break;
        } else {
          // Success. Replace the set with a nop, and continue to
          // perhaps optimize more.
          ExpressionManipulator::nop(structSet);
        }
      }
    }
  }

  // Given a struct.new and a struct.set that occurs right after it, and that
  // applies to the same data, try to apply the set during the new. This can be
  // either with a nested tee:
  //
  //  (struct.set
  //    (local.tee $x (struct.new X Y Z))
  //    X'
  //  )
  // =>
  //  (local.set $x (struct.new X' Y Z))
  //
  // or without:
  //
  //  (local.set $x (struct.new X Y Z))
  //  (struct.set (local.get $x) X')
  // =>
  //  (local.set $x (struct.new X' Y Z))
  //
  // Returns true if we succeeded.
  bool optimizeSubsequentStructSet(StructNew* new_,
                                   StructSet* set,
                                   Index refLocalIndex) {
    // Leave unreachable code for DCE, to avoid updating types here.
    if (new_->type == Type::unreachable || set->type == Type::unreachable) {
      return false;
    }

    if (new_->isWithDefault()) {
      // Ignore a new_default for now. If the fields are defaultable then we
      // could add them, in principle, but that might increase code size.
      return false;
    }

    auto index = set->index;
    auto& operands = new_->operands;

    // Check for effects that prevent us moving the struct.set's value (X' in
    // the function comment) into its new position in the struct.new. First, it
    // must be ok to move it past the local.set (otherwise, it might read from
    // memory using that local, and depend on the struct.new having already
    // occurred; or, if it writes to that local, then it would cross another
    // write).
    auto setValueEffects = effects(set->value);
    if (setValueEffects.localsRead.count(refLocalIndex) ||
        setValueEffects.localsWritten.count(refLocalIndex)) {
      return false;
    }

    // We must move the set's value past indexes greater than it (Y and Z in
    // the example in the comment on this function).
    // TODO When this function is called repeatedly in a sequence this can
    //      become quadratic - perhaps we should memoize (though, struct sizes
    //      tend to not be ridiculously large).
    for (Index i = index + 1; i < operands.size(); i++) {
      auto operandEffects = effects(operands[i]);
      if (operandEffects.invalidates(setValueEffects)) {
        // TODO: we could use locals to reorder everything
        return false;
      }
    }

    Builder builder(*getModule());

    // See if we need to keep the old value.
    if (effects(operands[index]).hasUnremovableSideEffects()) {
      operands[index] =
        builder.makeSequence(builder.makeDrop(operands[index]), set->value);
    } else {
      operands[index] = set->value;
    }

    return true;
  }

  void visitArrayGet(ArrayGet* curr) { skipNonNullCast(curr->ref); }

  void visitArraySet(ArraySet* curr) {
    skipNonNullCast(curr->ref);

    if (curr->ref->type != Type::unreachable && curr->value->type.isInteger()) {
      auto element = curr->ref->type.getHeapType().getArray().element;
      optimizeStoredValue(curr->value, element.getByteSize());
    }
  }

  void visitArrayLen(ArrayLen* curr) { skipNonNullCast(curr->ref); }

  void visitArrayCopy(ArrayCopy* curr) {
    skipNonNullCast(curr->destRef);
    skipNonNullCast(curr->srcRef);
  }

  bool canBeCastTo(HeapType a, HeapType b) {
    return HeapType::isSubType(a, b) || HeapType::isSubType(b, a);
  }

  void visitRefCast(RefCast* curr) {
    if (curr->type == Type::unreachable) {
      return;
    }

    Builder builder(*getModule());
    auto& passOptions = getPassOptions();

    auto fallthrough =
      Properties::getFallthrough(curr->ref, getPassOptions(), *getModule());

    auto intendedType = curr->getIntendedType();

    // If the value is a null, it will just flow through, and we do not need
    // the cast. However, if that would change the type, then things are less
    // simple: if the original type was non-nullable, replacing it with a null
    // would change the type, which can happen in e.g.
    //   (ref.cast (ref.as_non_null (.. (ref.null)
    if (fallthrough->is<RefNull>()) {
      // Replace the expression with drops of the inputs, and a null. Note
      // that we provide a null of the previous type, so that we do not alter
      // the type received by our parent.
      std::vector<Expression*> items;
      items.push_back(builder.makeDrop(curr->ref));
      if (curr->rtt) {
        items.push_back(builder.makeDrop(curr->rtt));
      }
      items.push_back(builder.makeRefNull(intendedType));
      Expression* rep = builder.makeBlock(items);
      if (curr->ref->type.isNonNullable()) {
        // Avoid a type change by forcing to be non-nullable. In practice,
        // this would have trapped before we get here, so this is just for
        // validation.
        rep = builder.makeRefAs(RefAsNonNull, rep);
      }
      replaceCurrent(rep);
      return;
      // TODO: The optimal ordering of this and the other ref.as_non_null
      //       stuff later down in this functions is unclear and may be worth
      //       looking into.
    }

    // For the cast to be able to succeed, the value being cast must be a
    // subtype of the desired type, as RTT subtyping is a subset of static
    // subtyping. For example, trying to cast an array to a struct would be
    // incompatible.
    if (!canBeCastTo(curr->ref->type.getHeapType(), intendedType)) {
      // This cast cannot succeed. If the input is not a null, it will
      // definitely trap.
      if (fallthrough->type.isNonNullable()) {
        // Make sure to emit a block with the same type as us; leave updating
        // types for other passes.
        std::vector<Expression*> items;
        items.push_back(builder.makeDrop(curr->ref));
        if (curr->rtt) {
          items.push_back(builder.makeDrop(curr->rtt));
        }
        items.push_back(builder.makeUnreachable());
        replaceCurrent(builder.makeBlock(items, curr->type));
        return;
      }
      // Otherwise, we are not sure what it is, and need to wait for runtime
      // to see if it is a null or not. (We've already handled the case where
      // we can see the value is definitely a null at compile time, earlier.)
    }

    if (passOptions.ignoreImplicitTraps || passOptions.trapsNeverHappen ||
        !curr->rtt) {
      // Aside from the issue of type incompatibility as mentioned above, the
      // cast can trap if the types *are* compatible but it happens to be the
      // case at runtime that the value is not of the desired subtype. If we
      // do not consider such traps possible, we can ignore that. (Note,
      // though, that we cannot do this if we cannot replace the current type
      // with the reference's type.) We can also do this if this is a static
      // cast: in that case, all we need to know about are the types.
      if (HeapType::isSubType(curr->ref->type.getHeapType(), intendedType)) {
        if (curr->rtt) {
          replaceCurrent(getResultOfFirst(curr->ref,
                                          builder.makeDrop(curr->rtt),
                                          getFunction(),
                                          getModule(),
                                          passOptions));
        } else {
          replaceCurrent(curr->ref);

          // We must refinalize here, as we may be returning a more specific
          // type, which can alter the parent. For example:
          //
<<<<<<< HEAD
          //  (struct.get $B 0
          //   (ref.cast_static $B
          //    (local.get $C)
          //   )
          //  )
          //
          // Try to cast a $C to its parent, $B. That always works,
          // so the cast can be removed.
          // Then once the cast is removed, the outer struct.get
          // will have a reference with a different type,
          // making it a (struct.get $C ..) instead of $B.
          // But $B and $C have different types on field 0, and so
          // the struct.get must be refinalized so the node has the
          // expected type.
=======
          //  (struct.get $parent 0
          //   (ref.cast_static $parent
          //    (local.get $child)
          //   )
          //  )
          //
          // Try to cast a $child to its parent, $parent. That always works,
          // so the cast can be removed.
          // Then once the cast is removed, the outer struct.get
          // will have a reference with a different type, making it a
          // (struct.get $child ..) instead of $parent.
          // But if $parent and $child have different types on field 0 (the
          // child may have a more refined one) then the struct.get must be
          // refinalized so the IR node has the expected type.
>>>>>>> 94d77efa
          refinalize = true;
        }
        return;
      }
    }

    // Repeated identical ref.cast operations are unnecessary. First, find the
    // immediate child cast, if there is one.
    // TODO: Look even further through incompatible casts?
    auto* ref = curr->ref;
    while (!ref->is<RefCast>()) {
      auto* last = ref;
      // RefCast falls through the value, so instead of calling
      // getFallthrough() to look through all fallthroughs, we must iterate
      // manually. Keep going until we reach either the end of things
      // falling-through, or a cast.
      ref = Properties::getImmediateFallthrough(ref, passOptions, *getModule());
      if (ref == last) {
        break;
      }
    }
    if (auto* child = ref->dynCast<RefCast>()) {
      if (curr->rtt && child->rtt) {
        // Check if the casts are identical.
        if (ExpressionAnalyzer::equal(curr->rtt, child->rtt) &&
            !EffectAnalyzer(passOptions, *getModule(), curr->rtt)
               .hasSideEffects()) {
          replaceCurrent(curr->ref);
          return;
        }
      } else if (!curr->rtt && !child->rtt) {
        // Repeated static casts can be removed, leaving just the most demanding
        // of them.
        auto childIntendedType = child->getIntendedType();
        if (HeapType::isSubType(intendedType, childIntendedType)) {
          // Skip the child.
          if (curr->ref == child) {
            curr->ref = child->ref;
            return;
          } else {
            // The child is not the direct child of the parent, but it is a
            // fallthrough value, for example,
            //
            //  (ref.cast parent
            //   (block
            //    .. other code ..
            //    (ref.cast child)))
            //
            // In this case it isn't obvious that we can remove the child, as
            // doing so might require updating the types of the things in the
            // middle - and in fact the sole purpose of the child may be to get
            // a proper type for validation to work. Do nothing in this case,
            // and hope that other opts will help here (for example,
            // trapsNeverHappen will help if the code validates without the
            // child).
          }
        } else if (!canBeCastTo(intendedType, childIntendedType)) {
          // The types are not compatible, so if the input is not null, this
          // will trap.
          if (!curr->type.isNullable()) {
            // Make sure to emit a block with the same type as us; leave
            // updating types for other passes.
            replaceCurrent(builder.makeBlock(
              {builder.makeDrop(curr->ref), builder.makeUnreachable()},
              curr->type));
            return;
          }
        }
      }
    }

    // ref.cast can be reordered with ref.as_non_null,
    //
    //   (ref.cast (ref.as_non_null ..))
    // =>
    //   (ref.as_non_null (ref.cast ..))
    //
    // This is valid because both pass through the value if they do not trap,
    // and so reordering does not change whether a trap happens (and reordering
    // traps is allowed), and does not change the value flowing out at the end.
    // It is better to have the ref.as_non_null on the outside since it allows
    // outer instructions to potentially optimize it away (should we find
    // optimizations that can fold away a ref.cast on an outer instruction, that
    // might motivate changing this).
    //
    // Note that other ref.as* methods, like ref.as_func, are not obviously
    // worth reordering with ref.cast. For example, the type of ref.as_data is
    // (ref data), which is less specific than what ref.cast would have.
    // TODO optimize ref.cast of ref.as_[func|data|i31] in other ways.
    if (auto* as = curr->ref->dynCast<RefAs>()) {
      if (as->op == RefAsNonNull) {
        curr->ref = as->value;
        curr->finalize();
        as->value = curr;
        as->finalize();
        replaceCurrent(as);
        return;
      }
    }
  }

  void visitRefTest(RefTest* curr) {
    if (curr->type == Type::unreachable) {
      return;
    }

    Builder builder(*getModule());

    auto refType = curr->ref->type.getHeapType();
    auto intendedType = curr->getIntendedType();

    // See above in RefCast.
    if (!canBeCastTo(refType, intendedType)) {
      // This test cannot succeed, and will definitely return 0.
      std::vector<Expression*> items;
      items.push_back(builder.makeDrop(curr->ref));
      if (curr->rtt) {
        items.push_back(builder.makeDrop(curr->rtt));
      }
      items.push_back(builder.makeConst(int32_t(0)));
      replaceCurrent(builder.makeBlock(items));
      return;
    }

    if (!curr->rtt && curr->ref->type.isNonNullable() &&
        HeapType::isSubType(refType, intendedType)) {
      // This static test will definitely succeed.
      replaceCurrent(builder.makeBlock(
        {builder.makeDrop(curr->ref), builder.makeConst(int32_t(1))}));
      return;
    }
  }

  void visitRefIs(RefIs* curr) {
    if (curr->type == Type::unreachable) {
      return;
    }

    // Optimizating RefIs is not that obvious, since even if we know the result
    // evaluates to 0 or 1 then the replacement may not actually save code size,
    // since RefIsNull is a single byte (the others are 2), while adding a Const
    // of 0 would be two bytes. Other factors are that we can remove the input
    // and the added drop on it if it has no side effects, and that replacing
    // with a constant may allow further optimizations later. For now, replace
    // with a constant, but this warrants more investigation. TODO

    Builder builder(*getModule());

    auto nonNull = !curr->value->type.isNullable();

    if (curr->op == RefIsNull) {
      if (nonNull) {
        replaceCurrent(builder.makeSequence(
          builder.makeDrop(curr->value),
          builder.makeConst(Literal::makeZero(Type::i32))));
      }
      return;
    }

    // Check if the type is the kind we are checking for.
    auto result = GCTypeUtils::evaluateKindCheck(curr);

    if (result != GCTypeUtils::Unknown) {
      // We know the kind. Now we must also take into account nullability.
      if (nonNull) {
        // We know the entire result.
        replaceCurrent(
          builder.makeSequence(builder.makeDrop(curr->value),
                               builder.makeConst(Literal::makeFromInt32(
                                 result == GCTypeUtils::Success, Type::i32))));
      } else {
        // The value may be null. Leave only a check for that.
        curr->op = RefIsNull;
        if (result == GCTypeUtils::Success) {
          // The input is of the right kind. If it is not null then the result
          // is 1, and otherwise it is 0, so we need to flip the result of
          // RefIsNull.
          // Note that even after adding an eqz here we do not regress code size
          // as RefIsNull is a single byte while the others are two. So we keep
          // code size identical. However, in theory this may be more work, if
          // a VM considers ref.is_X to be as fast as ref.is_null, and if eqz is
          // not free, so this is worth more investigation. TODO
          replaceCurrent(builder.makeUnary(EqZInt32, curr));
        } else {
          // The input is of the wrong kind. In this case if it is null we
          // return zero because of that, and if it is not then we return zero
          // because of the kind, so the result is always the same.
          assert(result == GCTypeUtils::Failure);
          replaceCurrent(builder.makeSequence(
            builder.makeDrop(curr->value),
            builder.makeConst(Literal::makeZero(Type::i32))));
        }
      }
    }
  }

  void visitRefAs(RefAs* curr) {
    if (curr->type == Type::unreachable) {
      return;
    }

    skipNonNullCast(curr->value);

    // Check if the type is the kind we are checking for.
    auto result = GCTypeUtils::evaluateKindCheck(curr);

    if (result == GCTypeUtils::Success) {
      // We know the kind is correct, so all that is left is a check for
      // non-nullability, which we do lower down.
      curr->op = RefAsNonNull;
    } else if (result == GCTypeUtils::Failure) {
      // This is the wrong kind, so it will trap. The binaryen optimizer does
      // not differentiate traps, so we can perform a replacement here. We
      // replace 2 bytes of ref.as_* with one byte of unreachable and one of a
      // drop, which is no worse, and the value and the drop can be optimized
      // out later if the value has no side effects.
      Builder builder(*getModule());
      // Make sure to emit a block with the same type as us; leave updating
      // types for other passes.
      replaceCurrent(builder.makeBlock(
        {builder.makeDrop(curr->value), builder.makeUnreachable()},
        curr->type));
      return;
    }

    if (curr->op == RefAsNonNull && !curr->value->type.isNullable()) {
      replaceCurrent(curr->value);
    }
  }

  Index getMaxBitsForLocal(LocalGet* get) {
    // check what we know about the local
    return localInfo[get->index].maxBits;
  }

private:
  // Information about our locals
  std::vector<LocalInfo> localInfo;

  // Check if two consecutive inputs to an instruction are equal. As they are
  // consecutive, no code can execeute in between them, which simplies the
  // problem here (and which is the case we care about in this pass, which does
  // simple peephole optimizations - all we care about is a single instruction
  // at a time, and its inputs).
  //
  // This also checks that the inputs are removable.
  bool areConsecutiveInputsEqualAndRemovable(Expression* left,
                                             Expression* right) {
    // First, check for side effects. If there are any, then we can't even
    // assume things like local.get's of the same index being identical. (It is
    // also ok to have side effects here, if we can remove them, as we are also
    // checking if we can remove the two inputs anyhow.)
    auto& passOptions = getPassOptions();
    if (EffectAnalyzer(passOptions, *getModule(), left)
          .hasUnremovableSideEffects() ||
        EffectAnalyzer(passOptions, *getModule(), right)
          .hasUnremovableSideEffects()) {
      return false;
    }

    // Ignore extraneous things and compare them structurally.
    left = Properties::getFallthrough(left, passOptions, *getModule());
    right = Properties::getFallthrough(right, passOptions, *getModule());
    if (!ExpressionAnalyzer::equal(left, right)) {
      return false;
    }
    // To be equal, they must also be known to return the same result
    // deterministically.
    if (Properties::isGenerative(left, getModule()->features)) {
      return false;
    }
    return true;
  }

  // Check if two consecutive inputs to an instruction are equal and can be
  // folded into the first of the two. This identifies reads from the same local
  // variable when one of them is a "tee" operation.
  // The inputs here must be consecutive, but it is also ok to have code with no
  // side effects at all in the middle. For example, a Const in between is ok.
  bool areConsecutiveInputsEqualAndFoldable(Expression* left,
                                            Expression* right) {
    if (auto* set = left->dynCast<LocalSet>()) {
      if (auto* get = right->dynCast<LocalGet>()) {
        if (set->isTee() && get->index == set->index) {
          return true;
        }
      }
    }
    // stronger property than we need - we can not only fold
    // them but remove them entirely.
    return areConsecutiveInputsEqualAndRemovable(left, right);
  }

  // Canonicalizing the order of a symmetric binary helps us
  // write more concise pattern matching code elsewhere.
  void canonicalize(Binary* binary) {
    assert(shouldCanonicalize(binary));
    auto swap = [&]() {
      assert(canReorder(binary->left, binary->right));
      if (binary->isRelational()) {
        binary->op = reverseRelationalOp(binary->op);
      }
      std::swap(binary->left, binary->right);
    };
    auto maybeSwap = [&]() {
      if (canReorder(binary->left, binary->right)) {
        swap();
      }
    };
    // Prefer a const on the right.
    if (binary->left->is<Const>() && !binary->right->is<Const>()) {
      swap();
    }
    if (auto* c = binary->right->dynCast<Const>()) {
      // x - C   ==>   x + (-C)
      // Prefer use addition if there is a constant on the right.
      if (binary->op == Abstract::getBinary(c->type, Abstract::Sub)) {
        c->value = c->value.neg();
        binary->op = Abstract::getBinary(c->type, Abstract::Add);
        return;
      }
      // Prefer to compare to 0 instead of to -1 or 1.
      // (signed)x > -1   ==>   x >= 0
      if (binary->op == Abstract::getBinary(c->type, Abstract::GtS) &&
          c->value.getInteger() == -1LL) {
        binary->op = Abstract::getBinary(c->type, Abstract::GeS);
        c->value = Literal::makeZero(c->type);
        return;
      }
      // (signed)x <= -1   ==>   x < 0
      if (binary->op == Abstract::getBinary(c->type, Abstract::LeS) &&
          c->value.getInteger() == -1LL) {
        binary->op = Abstract::getBinary(c->type, Abstract::LtS);
        c->value = Literal::makeZero(c->type);
        return;
      }
      // (signed)x < 1   ==>   x <= 0
      if (binary->op == Abstract::getBinary(c->type, Abstract::LtS) &&
          c->value.getInteger() == 1LL) {
        binary->op = Abstract::getBinary(c->type, Abstract::LeS);
        c->value = Literal::makeZero(c->type);
        return;
      }
      // (signed)x >= 1   ==>   x > 0
      if (binary->op == Abstract::getBinary(c->type, Abstract::GeS) &&
          c->value.getInteger() == 1LL) {
        binary->op = Abstract::getBinary(c->type, Abstract::GtS);
        c->value = Literal::makeZero(c->type);
        return;
      }
      // (unsigned)x < 1   ==>   x == 0
      if (binary->op == Abstract::getBinary(c->type, Abstract::LtU) &&
          c->value.getInteger() == 1LL) {
        binary->op = Abstract::getBinary(c->type, Abstract::Eq);
        c->value = Literal::makeZero(c->type);
        return;
      }
      // (unsigned)x >= 1   ==>   x != 0
      if (binary->op == Abstract::getBinary(c->type, Abstract::GeU) &&
          c->value.getInteger() == 1LL) {
        binary->op = Abstract::getBinary(c->type, Abstract::Ne);
        c->value = Literal::makeZero(c->type);
        return;
      }
      return;
    }
    // Prefer a get on the right.
    if (binary->left->is<LocalGet>() && !binary->right->is<LocalGet>()) {
      return maybeSwap();
    }
    // Sort by the node id type, if different.
    if (binary->left->_id != binary->right->_id) {
      if (binary->left->_id > binary->right->_id) {
        return maybeSwap();
      }
      return;
    }
    // If the children have the same node id, we have to go deeper.
    if (auto* left = binary->left->dynCast<Unary>()) {
      auto* right = binary->right->cast<Unary>();
      if (left->op > right->op) {
        return maybeSwap();
      }
    }
    if (auto* left = binary->left->dynCast<Binary>()) {
      auto* right = binary->right->cast<Binary>();
      if (left->op > right->op) {
        return maybeSwap();
      }
    }
    if (auto* left = binary->left->dynCast<LocalGet>()) {
      auto* right = binary->right->cast<LocalGet>();
      if (left->index > right->index) {
        return maybeSwap();
      }
    }
  }

  // Optimize given that the expression is flowing into a boolean context
  Expression* optimizeBoolean(Expression* boolean) {
    // TODO use a general getFallthroughs
    if (auto* unary = boolean->dynCast<Unary>()) {
      if (unary) {
        if (unary->op == EqZInt32) {
          auto* unary2 = unary->value->dynCast<Unary>();
          if (unary2 && unary2->op == EqZInt32) {
            // double eqz
            return unary2->value;
          }
          if (auto* binary = unary->value->dynCast<Binary>()) {
            // !(x <=> y)   ==>   x <!=> y
            auto op = invertBinaryOp(binary->op);
            if (op != InvalidBinary) {
              binary->op = op;
              return binary;
            }
          }
        }
      }
    } else if (auto* binary = boolean->dynCast<Binary>()) {
      if (binary->op == SubInt32) {
        if (auto* c = binary->left->dynCast<Const>()) {
          if (c->value.geti32() == 0) {
            // bool(0 - x)   ==>   bool(x)
            return binary->right;
          }
        }
      } else if (binary->op == OrInt32) {
        // an or flowing into a boolean context can consider each input as
        // boolean
        binary->left = optimizeBoolean(binary->left);
        binary->right = optimizeBoolean(binary->right);
      } else if (binary->op == NeInt32) {
        if (auto* c = binary->right->dynCast<Const>()) {
          // x != 0 is just x if it's used as a bool
          if (c->value.geti32() == 0) {
            return binary->left;
          }
          // TODO: Perhaps use it for separate final pass???
          // x != -1   ==>    x ^ -1
          // if (num->value.geti32() == -1) {
          //   binary->op = XorInt32;
          //   return binary;
          // }
        }
      } else if (binary->op == RemSInt32) {
        // bool(i32(x) % C_pot)  ==>  bool(x & (C_pot - 1))
        // bool(i32(x) % min_s)  ==>  bool(x & max_s)
        if (auto* c = binary->right->dynCast<Const>()) {
          if (c->value.isSignedMin() ||
              Bits::isPowerOf2(c->value.abs().geti32())) {
            binary->op = AndInt32;
            if (c->value.isSignedMin()) {
              c->value = Literal::makeSignedMax(Type::i32);
            } else {
              c->value = c->value.abs().sub(Literal::makeOne(Type::i32));
            }
            return binary;
          }
        }
      }
      if (auto* ext = Properties::getSignExtValue(binary)) {
        // use a cheaper zero-extent, we just care about the boolean value
        // anyhow
        return makeZeroExt(ext, Properties::getSignExtBits(binary));
      }
    } else if (auto* block = boolean->dynCast<Block>()) {
      if (block->type == Type::i32 && block->list.size() > 0) {
        block->list.back() = optimizeBoolean(block->list.back());
      }
    } else if (auto* iff = boolean->dynCast<If>()) {
      if (iff->type == Type::i32) {
        iff->ifTrue = optimizeBoolean(iff->ifTrue);
        iff->ifFalse = optimizeBoolean(iff->ifFalse);
      }
    } else if (auto* select = boolean->dynCast<Select>()) {
      select->ifTrue = optimizeBoolean(select->ifTrue);
      select->ifFalse = optimizeBoolean(select->ifFalse);
    } else if (auto* tryy = boolean->dynCast<Try>()) {
      if (tryy->type == Type::i32) {
        tryy->body = optimizeBoolean(tryy->body);
        for (Index i = 0; i < tryy->catchBodies.size(); i++) {
          tryy->catchBodies[i] = optimizeBoolean(tryy->catchBodies[i]);
        }
      }
    }
    // TODO: recurse into br values?
    return boolean;
  }

  Expression* optimizeSelect(Select* curr) {
    using namespace Match;
    using namespace Abstract;
    Builder builder(*getModule());
    curr->condition = optimizeBoolean(curr->condition);
    {
      // Constant condition, we can just pick the correct side (barring side
      // effects)
      Expression *ifTrue, *ifFalse;
      if (matches(curr, select(pure(&ifTrue), any(&ifFalse), i32(0)))) {
        return ifFalse;
      }
      if (matches(curr, select(any(&ifTrue), any(&ifFalse), i32(0)))) {
        return builder.makeSequence(builder.makeDrop(ifTrue), ifFalse);
      }
      int32_t cond;
      if (matches(curr, select(any(&ifTrue), pure(&ifFalse), i32(&cond)))) {
        // The condition must be non-zero because a zero would have matched one
        // of the previous patterns.
        assert(cond != 0);
        return ifTrue;
      }
      // Don't bother when `ifFalse` isn't pure - we would need to reverse the
      // order using a temp local, which would be bad
    }
    {
      // Flip select to remove eqz if we can reorder
      Select* s;
      Expression *ifTrue, *ifFalse, *c;
      if (matches(
            curr,
            select(
              &s, any(&ifTrue), any(&ifFalse), unary(EqZInt32, any(&c)))) &&
          canReorder(ifTrue, ifFalse)) {
        s->ifTrue = ifFalse;
        s->ifFalse = ifTrue;
        s->condition = c;
        return s;
      }
    }
    {
      // TODO: Remove this after landing SCCP pass. See: #4161

      // i32(x) ? i32(x) : 0  ==>  x
      Expression *x, *y;
      if (matches(curr, select(any(&x), i32(0), any(&y))) &&
          areConsecutiveInputsEqualAndFoldable(x, y)) {
        return curr->ifTrue;
      }
      // i32(x) ? 0 : i32(x)  ==>  { x, 0 }
      if (matches(curr, select(i32(0), any(&x), any(&y))) &&
          areConsecutiveInputsEqualAndFoldable(x, y)) {
        return builder.makeSequence(builder.makeDrop(x), curr->ifTrue);
      }

      // i64(x) == 0 ? 0 : i64(x)  ==>  x
      // i64(x) != 0 ? i64(x) : 0  ==>  x
      if ((matches(curr, select(i64(0), any(&x), unary(EqZInt64, any(&y)))) ||
           matches(
             curr,
             select(any(&x), i64(0), binary(NeInt64, any(&y), i64(0))))) &&
          areConsecutiveInputsEqualAndFoldable(x, y)) {
        return curr->condition->is<Unary>() ? curr->ifFalse : curr->ifTrue;
      }

      // i64(x) == 0 ? i64(x) : 0  ==>  { x, 0 }
      // i64(x) != 0 ? 0 : i64(x)  ==>  { x, 0 }
      if ((matches(curr, select(any(&x), i64(0), unary(EqZInt64, any(&y)))) ||
           matches(
             curr,
             select(i64(0), any(&x), binary(NeInt64, any(&y), i64(0))))) &&
          areConsecutiveInputsEqualAndFoldable(x, y)) {
        return builder.makeSequence(
          builder.makeDrop(x),
          curr->condition->is<Unary>() ? curr->ifFalse : curr->ifTrue);
      }
    }
    {
      // Simplify selects between 0 and 1
      Expression* c;
      bool reversed = matches(curr, select(ival(0), ival(1), any(&c)));
      if (reversed || matches(curr, select(ival(1), ival(0), any(&c)))) {
        if (reversed) {
          c = optimizeBoolean(builder.makeUnary(EqZInt32, c));
        }
        if (!Properties::emitsBoolean(c)) {
          // cond ? 1 : 0 ==> !!cond
          c = builder.makeUnary(EqZInt32, builder.makeUnary(EqZInt32, c));
        }
        return curr->type == Type::i64 ? builder.makeUnary(ExtendUInt32, c) : c;
      }
    }
    {
      // Simplify x < 0 ? -1 : 1 or x >= 0 ? 1 : -1 to
      // i32(x) >> 31 | 1
      // i64(x) >> 63 | 1
      Binary* bin;
      if (matches(
            curr,
            select(ival(-1), ival(1), binary(&bin, LtS, any(), ival(0)))) ||
          matches(
            curr,
            select(ival(1), ival(-1), binary(&bin, GeS, any(), ival(0))))) {
        auto c = bin->right->cast<Const>();
        auto type = curr->ifTrue->type;
        if (type == c->type) {
          bin->type = type;
          bin->op = Abstract::getBinary(type, ShrS);
          c->value = Literal::makeFromInt32(type.getByteSize() * 8 - 1, type);
          curr->ifTrue->cast<Const>()->value = Literal::makeOne(type);
          return builder.makeBinary(
            Abstract::getBinary(type, Or), bin, curr->ifTrue);
        }
      }
    }
    if (curr->type == Type::i32 &&
        Bits::getMaxBits(curr->condition, this) <= 1 &&
        Bits::getMaxBits(curr->ifTrue, this) <= 1 &&
        Bits::getMaxBits(curr->ifFalse, this) <= 1) {
      // The condition and both arms are i32 booleans, which allows us to do
      // boolean optimizations.
      Expression* x;
      Expression* y;

      // x ? y : 0   ==>   x & y
      if (matches(curr, select(any(&y), ival(0), any(&x)))) {
        return builder.makeBinary(AndInt32, y, x);
      }

      // x ? 1 : y   ==>   x | y
      if (matches(curr, select(ival(1), any(&y), any(&x)))) {
        return builder.makeBinary(OrInt32, y, x);
      }
    }
    {
      // Sides are identical, fold
      Expression *ifTrue, *ifFalse, *c;
      if (matches(curr, select(any(&ifTrue), any(&ifFalse), any(&c))) &&
          ExpressionAnalyzer::equal(ifTrue, ifFalse)) {
        auto value = effects(ifTrue);
        if (value.hasSideEffects()) {
          // At best we don't need the condition, but need to execute the
          // value twice. a block is larger than a select by 2 bytes, and we
          // must drop one value, so 3, while we save the condition, so it's
          // not clear this is worth it, TODO
        } else {
          // value has no side effects
          auto condition = effects(c);
          if (!condition.hasSideEffects()) {
            return ifTrue;
          } else {
            // The condition is last, so we need a new local, and it may be a
            // bad idea to use a block like we do for an if. Do it only if we
            // can reorder
            if (!condition.invalidates(value)) {
              return builder.makeSequence(builder.makeDrop(c), ifTrue);
            }
          }
        }
      }
    }
    return nullptr;
  }

  // find added constants in an expression tree, including multiplied/shifted,
  // and combine them note that we ignore division/shift-right, as rounding
  // makes this nonlinear, so not a valid opt
  Expression* optimizeAddedConstants(Binary* binary) {
    assert(binary->type.isInteger());

    uint64_t constant = 0;
    std::vector<Const*> constants;

    struct SeekState {
      Expression* curr;
      uint64_t mul;
      SeekState(Expression* curr, uint64_t mul) : curr(curr), mul(mul) {}
    };
    std::vector<SeekState> seekStack;
    seekStack.emplace_back(binary, 1);
    while (!seekStack.empty()) {
      auto state = seekStack.back();
      seekStack.pop_back();
      auto curr = state.curr;
      auto mul = state.mul;
      if (auto* c = curr->dynCast<Const>()) {
        uint64_t value = c->value.getInteger();
        if (value != 0ULL) {
          constant += value * mul;
          constants.push_back(c);
        }
        continue;
      } else if (auto* binary = curr->dynCast<Binary>()) {
        if (binary->op == Abstract::getBinary(binary->type, Abstract::Add)) {
          seekStack.emplace_back(binary->right, mul);
          seekStack.emplace_back(binary->left, mul);
          continue;
        } else if (binary->op ==
                   Abstract::getBinary(binary->type, Abstract::Sub)) {
          // if the left is a zero, ignore it, it's how we negate ints
          auto* left = binary->left->dynCast<Const>();
          seekStack.emplace_back(binary->right, -mul);
          if (!left || !left->value.isZero()) {
            seekStack.emplace_back(binary->left, mul);
          }
          continue;
        } else if (binary->op ==
                   Abstract::getBinary(binary->type, Abstract::Shl)) {
          if (auto* c = binary->right->dynCast<Const>()) {
            seekStack.emplace_back(binary->left,
                                   mul << Bits::getEffectiveShifts(c));
            continue;
          }
        } else if (binary->op ==
                   Abstract::getBinary(binary->type, Abstract::Mul)) {
          if (auto* c = binary->left->dynCast<Const>()) {
            seekStack.emplace_back(binary->right,
                                   mul * (uint64_t)c->value.getInteger());
            continue;
          } else if (auto* c = binary->right->dynCast<Const>()) {
            seekStack.emplace_back(binary->left,
                                   mul * (uint64_t)c->value.getInteger());
            continue;
          }
        }
      }
    };
    // find all factors
    if (constants.size() <= 1) {
      // nothing much to do, except for the trivial case of adding/subbing a
      // zero
      if (auto* c = binary->right->dynCast<Const>()) {
        if (c->value.isZero()) {
          return binary->left;
        }
      }
      return nullptr;
    }
    // wipe out all constants, we'll replace with a single added one
    for (auto* c : constants) {
      c->value = Literal::makeZero(c->type);
    }
    // remove added/subbed zeros
    struct ZeroRemover : public PostWalker<ZeroRemover> {
      // TODO: we could save the binarys and costs we drop, and reuse them later

      PassOptions& passOptions;

      ZeroRemover(PassOptions& passOptions) : passOptions(passOptions) {}

      void visitBinary(Binary* curr) {
        if (!curr->type.isInteger()) {
          return;
        }
        auto type = curr->type;
        auto* left = curr->left->dynCast<Const>();
        auto* right = curr->right->dynCast<Const>();
        // Canonicalization prefers an add instead of a subtract wherever
        // possible. That prevents a subtracted constant on the right,
        // as it would be added. And for a zero on the left, it can't be
        // removed (it is how we negate ints).
        if (curr->op == Abstract::getBinary(type, Abstract::Add)) {
          if (left && left->value.isZero()) {
            replaceCurrent(curr->right);
            return;
          }
          if (right && right->value.isZero()) {
            replaceCurrent(curr->left);
            return;
          }
        } else if (curr->op == Abstract::getBinary(type, Abstract::Shl)) {
          // shifting a 0 is a 0, or anything by 0 has no effect, all unless the
          // shift has side effects
          if (((left && left->value.isZero()) ||
               (right && Bits::getEffectiveShifts(right) == 0)) &&
              !EffectAnalyzer(passOptions, *getModule(), curr->right)
                 .hasSideEffects()) {
            replaceCurrent(curr->left);
            return;
          }
        } else if (curr->op == Abstract::getBinary(type, Abstract::Mul)) {
          // multiplying by zero is a zero, unless the other side has side
          // effects
          if (left && left->value.isZero() &&
              !EffectAnalyzer(passOptions, *getModule(), curr->right)
                 .hasSideEffects()) {
            replaceCurrent(left);
            return;
          }
          if (right && right->value.isZero() &&
              !EffectAnalyzer(passOptions, *getModule(), curr->left)
                 .hasSideEffects()) {
            replaceCurrent(right);
            return;
          }
        }
      }
    };
    Expression* walked = binary;
    ZeroRemover remover(getPassOptions());
    remover.setModule(getModule());
    remover.walk(walked);
    if (constant == 0ULL) {
      return walked; // nothing more to do
    }
    if (auto* c = walked->dynCast<Const>()) {
      assert(c->value.isZero());
      // Accumulated 64-bit constant value in 32-bit context will be wrapped
      // during downcasting. So it's valid unification for 32-bit and 64-bit
      // values.
      c->value = Literal::makeFromInt64(constant, c->type);
      return c;
    }
    Builder builder(*getModule());
    return builder.makeBinary(
      Abstract::getBinary(walked->type, Abstract::Add),
      walked,
      builder.makeConst(Literal::makeFromInt64(constant, walked->type)));
  }

  //   expensive1 | expensive2 can be turned into expensive1 ? 1 : expensive2,
  //   and expensive | cheap     can be turned into cheap     ? 1 : expensive,
  // so that we can avoid one expensive computation, if it has no side effects.
  Expression* conditionalizeExpensiveOnBitwise(Binary* binary) {
    // this operation can increase code size, so don't always do it
    auto& options = getPassRunner()->options;
    if (options.optimizeLevel < 2 || options.shrinkLevel > 0) {
      return nullptr;
    }
    const auto MIN_COST = 7;
    assert(binary->op == AndInt32 || binary->op == OrInt32);
    if (binary->right->is<Const>()) {
      return nullptr; // trivial
    }
    // bitwise logical operator on two non-numerical values, check if they are
    // boolean
    auto* left = binary->left;
    auto* right = binary->right;
    if (!Properties::emitsBoolean(left) || !Properties::emitsBoolean(right)) {
      return nullptr;
    }
    auto leftEffects = effects(left);
    auto rightEffects = effects(right);
    auto leftHasSideEffects = leftEffects.hasSideEffects();
    auto rightHasSideEffects = rightEffects.hasSideEffects();
    if (leftHasSideEffects && rightHasSideEffects) {
      return nullptr; // both must execute
    }
    // canonicalize with side effects, if any, happening on the left
    if (rightHasSideEffects) {
      if (CostAnalyzer(left).cost < MIN_COST) {
        return nullptr; // avoidable code is too cheap
      }
      if (leftEffects.invalidates(rightEffects)) {
        return nullptr; // cannot reorder
      }
      std::swap(left, right);
    } else if (leftHasSideEffects) {
      if (CostAnalyzer(right).cost < MIN_COST) {
        return nullptr; // avoidable code is too cheap
      }
    } else {
      // no side effects, reorder based on cost estimation
      auto leftCost = CostAnalyzer(left).cost;
      auto rightCost = CostAnalyzer(right).cost;
      if (std::max(leftCost, rightCost) < MIN_COST) {
        return nullptr; // avoidable code is too cheap
      }
      // canonicalize with expensive code on the right
      if (leftCost > rightCost) {
        std::swap(left, right);
      }
    }
    // worth it! perform conditionalization
    Builder builder(*getModule());
    if (binary->op == OrInt32) {
      return builder.makeIf(
        left, builder.makeConst(Literal(int32_t(1))), right);
    } else { // &
      return builder.makeIf(
        left, right, builder.makeConst(Literal(int32_t(0))));
    }
  }

  // We can combine `and` operations, e.g.
  //   (x == 0) & (y == 0)   ==>    (x | y) == 0
  Expression* combineAnd(Binary* curr) {
    assert(curr->op == AndInt32);

    using namespace Abstract;
    using namespace Match;

    {
      // (i32(x) == 0) & (i32(y) == 0)   ==>   i32(x | y) == 0
      // (i64(x) == 0) & (i64(y) == 0)   ==>   i64(x | y) == 0
      Expression *x, *y;
      if (matches(curr->left, unary(EqZ, any(&x))) &&
          matches(curr->right, unary(EqZ, any(&y))) && x->type == y->type) {
        auto* inner = curr->left->cast<Unary>();
        inner->value =
          Builder(*getModule()).makeBinary(getBinary(x->type, Or), x, y);
        return inner;
      }
    }
    {
      // Binary operations that inverse a bitwise AND can be
      // reordered. If F(x) = binary(x, c), and F(x) preserves AND,
      // that is,
      //
      //   F(x) & F(y) == F(x | y)
      //
      // Then also
      //
      //   binary(x, c) & binary(y, c)  =>  binary(x | y, c)
      Binary *bx, *by;
      Expression *x, *y;
      Const *cx, *cy;
      if (matches(curr->left, binary(&bx, any(&x), ival(&cx))) &&
          matches(curr->right, binary(&by, any(&y), ival(&cy))) &&
          bx->op == by->op && x->type == y->type && cx->value == cy->value &&
          inversesAnd(bx)) {
        by->op = getBinary(x->type, Or);
        by->type = x->type;
        by->left = x;
        by->right = y;
        bx->left = by;
        return bx;
      }
    }
    {
      // Binary operations that preserve a bitwise AND can be
      // reordered. If F(x) = binary(x, c), and F(x) preserves AND,
      // that is,
      //
      //   F(x) & F(y) == F(x & y)
      //
      // Then also
      //
      //   binary(x, c) & binary(y, c)  =>  binary(x & y, c)
      Binary *bx, *by;
      Expression *x, *y;
      Const *cx, *cy;
      if (matches(curr->left, binary(&bx, any(&x), ival(&cx))) &&
          matches(curr->right, binary(&by, any(&y), ival(&cy))) &&
          bx->op == by->op && x->type == y->type && cx->value == cy->value &&
          preserveAnd(bx)) {
        by->op = getBinary(x->type, And);
        by->type = x->type;
        by->left = x;
        by->right = y;
        bx->left = by;
        return bx;
      }
    }
    return nullptr;
  }

  // We can combine `or` operations, e.g.
  //   (x > y)  | (x == y)    ==>    x >= y
  //   (x != 0) | (y != 0)    ==>    (x | y) != 0
  Expression* combineOr(Binary* curr) {
    assert(curr->op == OrInt32);

    using namespace Abstract;
    using namespace Match;

    if (auto* left = curr->left->dynCast<Binary>()) {
      if (auto* right = curr->right->dynCast<Binary>()) {
        if (left->op != right->op &&
            ExpressionAnalyzer::equal(left->left, right->left) &&
            ExpressionAnalyzer::equal(left->right, right->right) &&
            !effects(left->left).hasSideEffects() &&
            !effects(left->right).hasSideEffects()) {
          switch (left->op) {
            //   (x > y) | (x == y)    ==>    x >= y
            case EqInt32: {
              if (right->op == GtSInt32) {
                left->op = GeSInt32;
                return left;
              }
              break;
            }
            default: {
            }
          }
        }
      }
    }
    {
      // Binary operations that inverses a bitwise OR to AND.
      // If F(x) = binary(x, c), and F(x) inverses OR,
      // that is,
      //
      //   F(x) | F(y) == F(x & y)
      //
      // Then also
      //
      //   binary(x, c) | binary(y, c)  =>  binary(x & y, c)
      Binary *bx, *by;
      Expression *x, *y;
      Const *cx, *cy;
      if (matches(curr->left, binary(&bx, any(&x), ival(&cx))) &&
          matches(curr->right, binary(&by, any(&y), ival(&cy))) &&
          bx->op == by->op && x->type == y->type && cx->value == cy->value &&
          inversesOr(bx)) {
        by->op = getBinary(x->type, And);
        by->type = x->type;
        by->left = x;
        by->right = y;
        bx->left = by;
        return bx;
      }
    }
    {
      // Binary operations that preserve a bitwise OR can be
      // reordered. If F(x) = binary(x, c), and F(x) preserves OR,
      // that is,
      //
      //   F(x) | F(y) == F(x | y)
      //
      // Then also
      //
      //   binary(x, c) | binary(y, c)  =>  binary(x | y, c)
      Binary *bx, *by;
      Expression *x, *y;
      Const *cx, *cy;
      if (matches(curr->left, binary(&bx, any(&x), ival(&cx))) &&
          matches(curr->right, binary(&by, any(&y), ival(&cy))) &&
          bx->op == by->op && x->type == y->type && cx->value == cy->value &&
          preserveOr(bx)) {
        by->op = getBinary(x->type, Or);
        by->type = x->type;
        by->left = x;
        by->right = y;
        bx->left = by;
        return bx;
      }
    }
    return nullptr;
  }

  // Check whether an operation preserves the Or operation through it, that is,
  //
  //   F(x | y) = F(x) | F(y)
  //
  // Mathematically that means F is homomorphic with respect to the | operation.
  //
  // F(x) is seen as taking a single parameter of its first child. That is, the
  // first child is |x|, and the rest is constant. For example, if we are given
  // a binary with operation != and the right child is a constant 0, then
  // F(x) = (x != 0).
  bool preserveOr(Binary* curr) {
    using namespace Abstract;
    using namespace Match;

    // (x != 0) | (y != 0)    ==>    (x | y) != 0
    // This effectively checks if any bits are set in x or y.
    if (matches(curr, binary(Ne, any(), ival(0)))) {
      return true;
    }
    // (x < 0) | (y < 0)    ==>    (x | y) < 0
    // This effectively checks if x or y have the sign bit set.
    if (matches(curr, binary(LtS, any(), ival(0)))) {
      return true;
    }
    return false;
  }

  // Check whether an operation inverses the Or operation to And, that is,
  //
  //   F(x | y) = F(x) & F(y)
  //
  // Mathematically that means F is homomorphic with respect to the | operation.
  //
  // F(x) is seen as taking a single parameter of its first child. That is, the
  // first child is |x|, and the rest is constant. For example, if we are given
  // a binary with operation != and the right child is a constant 0, then
  // F(x) = (x != 0).
  bool inversesOr(Binary* curr) {
    using namespace Abstract;
    using namespace Match;

    // (x >= 0) | (y >= 0)   ==>   (x & y) >= 0
    if (matches(curr, binary(GeS, any(), ival(0)))) {
      return true;
    }

    // (x !=-1) | (y !=-1)   ==>   (x & y) !=-1
    if (matches(curr, binary(Ne, any(), ival(-1)))) {
      return true;
    }

    return false;
  }

  // Check whether an operation preserves the And operation through it, that is,
  //
  //   F(x & y) = F(x) & F(y)
  //
  // Mathematically that means F is homomorphic with respect to the & operation.
  //
  // F(x) is seen as taking a single parameter of its first child. That is, the
  // first child is |x|, and the rest is constant. For example, if we are given
  // a binary with operation != and the right child is a constant 0, then
  // F(x) = (x != 0).
  bool preserveAnd(Binary* curr) {
    using namespace Abstract;
    using namespace Match;

    // (x < 0) & (y < 0)   ==>   (x & y) < 0
    if (matches(curr, binary(LtS, any(), ival(0)))) {
      return true;
    }

    // (x == -1) & (y == -1)   ==>   (x & y) == -1
    if (matches(curr, binary(Eq, any(), ival(-1)))) {
      return true;
    }

    return false;
  }

  // Check whether an operation inverses the And operation to Or, that is,
  //
  //   F(x & y) = F(x) | F(y)
  //
  // Mathematically that means F is homomorphic with respect to the & operation.
  //
  // F(x) is seen as taking a single parameter of its first child. That is, the
  // first child is |x|, and the rest is constant. For example, if we are given
  // a binary with operation != and the right child is a constant 0, then
  // F(x) = (x != 0).
  bool inversesAnd(Binary* curr) {
    using namespace Abstract;
    using namespace Match;

    // (x >= 0) & (y >= 0)   ==>   (x | y) >= 0
    if (matches(curr, binary(GeS, any(), ival(0)))) {
      return true;
    }

    return false;
  }

  // fold constant factors into the offset
  void optimizeMemoryAccess(Expression*& ptr, Address& offset) {
    // ptr may be a const, but it isn't worth folding that in (we still have a
    // const); in fact, it's better to do the opposite for gzip purposes as well
    // as for readability.
    auto* last = ptr->dynCast<Const>();
    if (last) {
      uint64_t value64 = last->value.getInteger();
      uint64_t offset64 = offset;
      if (getModule()->memory.is64()) {
        last->value = Literal(int64_t(value64 + offset64));
        offset = 0;
      } else {
        // don't do this if it would wrap the pointer
        if (value64 <= uint64_t(std::numeric_limits<int32_t>::max()) &&
            offset64 <= uint64_t(std::numeric_limits<int32_t>::max()) &&
            value64 + offset64 <=
              uint64_t(std::numeric_limits<int32_t>::max())) {
          last->value = Literal(int32_t(value64 + offset64));
          offset = 0;
        }
      }
    }
  }

  // Optimize a multiply by a power of two on the right, which
  // can be a shift.
  // This doesn't shrink code size, and VMs likely optimize it anyhow,
  // but it's still worth doing since
  //  * Often shifts are more common than muls.
  //  * The constant is smaller.
  template<typename T> Expression* optimizePowerOf2Mul(Binary* binary, T c) {
    static_assert(std::is_same<T, uint32_t>::value ||
                    std::is_same<T, uint64_t>::value,
                  "type mismatch");
    auto shifts = Bits::countTrailingZeroes(c);
    binary->op = std::is_same<T, uint32_t>::value ? ShlInt32 : ShlInt64;
    binary->right->cast<Const>()->value = Literal(static_cast<T>(shifts));
    return binary;
  }

  // Optimize an unsigned divide / remainder by a power of two on the right
  // This doesn't shrink code size, and VMs likely optimize it anyhow,
  // but it's still worth doing since
  //  * Usually ands are more common than urems.
  //  * The constant is slightly smaller.
  template<typename T> Expression* optimizePowerOf2URem(Binary* binary, T c) {
    static_assert(std::is_same<T, uint32_t>::value ||
                    std::is_same<T, uint64_t>::value,
                  "type mismatch");
    binary->op = std::is_same<T, uint32_t>::value ? AndInt32 : AndInt64;
    binary->right->cast<Const>()->value = Literal(c - 1);
    return binary;
  }

  template<typename T> Expression* optimizePowerOf2UDiv(Binary* binary, T c) {
    static_assert(std::is_same<T, uint32_t>::value ||
                    std::is_same<T, uint64_t>::value,
                  "type mismatch");
    auto shifts = Bits::countTrailingZeroes(c);
    binary->op = std::is_same<T, uint32_t>::value ? ShrUInt32 : ShrUInt64;
    binary->right->cast<Const>()->value = Literal(static_cast<T>(shifts));
    return binary;
  }

  template<typename T> Expression* optimizePowerOf2FDiv(Binary* binary, T c) {
    //
    // x / C_pot    =>   x * (C_pot ^ -1)
    //
    // Explanation:
    // Floating point numbers are represented as:
    //    ((-1) ^ sign) * (2 ^ (exp - bias)) * (1 + significand)
    //
    // If we have power of two numbers, then the mantissa (significand)
    // is all zeros. Let's focus on the exponent, ignoring the sign part:
    //    (2 ^ (exp - bias))
    //
    // and for inverted power of two floating point:
    //     1.0 / (2 ^ (exp - bias))   ->   2 ^ -(exp - bias)
    //
    // So inversion of C_pot is valid because it changes only the sign
    // of the exponent part and doesn't touch the significand part,
    // which remains the same (zeros).
    static_assert(std::is_same<T, float>::value ||
                    std::is_same<T, double>::value,
                  "type mismatch");
    double invDivisor = 1.0 / (double)c;
    binary->op = std::is_same<T, float>::value ? MulFloat32 : MulFloat64;
    binary->right->cast<Const>()->value = Literal(static_cast<T>(invDivisor));
    return binary;
  }

  Expression* makeZeroExt(Expression* curr, int32_t bits) {
    Builder builder(*getModule());
    return builder.makeBinary(
      AndInt32, curr, builder.makeConst(Literal(Bits::lowBitMask(bits))));
  }

  // given an "almost" sign extend - either a proper one, or it
  // has too many shifts left - we remove the sign extend. If there are
  // too many shifts, we split the shifts first, so this removes the
  // two sign extend shifts and adds one (smaller one)
  Expression* removeAlmostSignExt(Binary* outer) {
    auto* inner = outer->left->cast<Binary>();
    auto* outerConst = outer->right->cast<Const>();
    auto* innerConst = inner->right->cast<Const>();
    auto* value = inner->left;
    if (outerConst->value == innerConst->value) {
      return value;
    }
    // add a shift, by reusing the existing node
    innerConst->value = innerConst->value.sub(outerConst->value);
    return inner;
  }

  // check if an expression is already sign-extended
  bool isSignExted(Expression* curr, Index bits) {
    if (Properties::getSignExtValue(curr)) {
      return Properties::getSignExtBits(curr) == bits;
    }
    if (auto* get = curr->dynCast<LocalGet>()) {
      // check what we know about the local
      return localInfo[get->index].signExtedBits == bits;
    }
    return false;
  }

  // optimize trivial math operations, given that the right side of a binary
  // is a constant
  Expression* optimizeWithConstantOnRight(Binary* curr) {
    using namespace Match;
    using namespace Abstract;
    Builder builder(*getModule());
    Expression* left;
    auto* right = curr->right->cast<Const>();
    auto type = curr->right->type;

    // Operations on zero
    if (matches(curr, binary(Shl, any(&left), ival(0))) ||
        matches(curr, binary(ShrU, any(&left), ival(0))) ||
        matches(curr, binary(ShrS, any(&left), ival(0))) ||
        matches(curr, binary(Or, any(&left), ival(0))) ||
        matches(curr, binary(Xor, any(&left), ival(0)))) {
      return left;
    }
    if (matches(curr, binary(Mul, pure(&left), ival(0))) ||
        matches(curr, binary(And, pure(&left), ival(0)))) {
      return right;
    }
    // -x * C   ==>    x * -C,   if  shrinkLevel != 0  or  C != C_pot
    // -x * C   ==>   -(x * C),  otherwise
    //    where  x, C  are integers
    Binary* inner;
    if (matches(
          curr,
          binary(Mul, binary(&inner, Sub, ival(0), any(&left)), ival()))) {
      if (getPassOptions().shrinkLevel != 0 ||
          !Bits::isPowerOf2(right->value.getInteger())) {
        right->value = right->value.neg();
        curr->left = left;
        return curr;
      } else {
        curr->left = left;
        Const* zero = inner->left->cast<Const>();
        return builder.makeBinary(inner->op, zero, curr);
      }
    }
    // x == 0   ==>   eqz x
    if (matches(curr, binary(Eq, any(&left), ival(0)))) {
      return builder.makeUnary(Abstract::getUnary(type, EqZ), left);
    }
    // Operations on one
    // (signed)x % 1   ==>   0
    if (matches(curr, binary(RemS, pure(&left), ival(1)))) {
      right->value = Literal::makeZero(type);
      return right;
    }
    // (signed)x % C_pot != 0   ==>  (x & (abs(C_pot) - 1)) != 0
    {
      Const* c;
      Binary* inner;
      if (matches(curr,
                  binary(Ne, binary(&inner, RemS, any(), ival(&c)), ival(0))) &&
          (c->value.isSignedMin() ||
           Bits::isPowerOf2(c->value.abs().getInteger()))) {
        inner->op = Abstract::getBinary(c->type, And);
        if (c->value.isSignedMin()) {
          c->value = Literal::makeSignedMax(c->type);
        } else {
          c->value = c->value.abs().sub(Literal::makeOne(c->type));
        }
        return curr;
      }
    }
    // i32(bool(x)) == 1  ==>  i32(bool(x))
    // i32(bool(x)) != 0  ==>  i32(bool(x))
    // i32(bool(x)) & 1   ==>  i32(bool(x))
    // i64(bool(x)) & 1   ==>  i64(bool(x))
    if ((matches(curr, binary(EqInt32, any(&left), i32(1))) ||
         matches(curr, binary(NeInt32, any(&left), i32(0))) ||
         matches(curr, binary(And, any(&left), ival(1)))) &&
        Bits::getMaxBits(left, this) == 1) {
      return left;
    }
    // i64(bool(x)) == 1  ==>  i32(bool(x))
    // i64(bool(x)) != 0  ==>  i32(bool(x))
    if ((matches(curr, binary(EqInt64, any(&left), i64(1))) ||
         matches(curr, binary(NeInt64, any(&left), i64(0)))) &&
        Bits::getMaxBits(left, this) == 1) {
      return builder.makeUnary(WrapInt64, left);
    }
    // bool(x) != 1  ==>  !bool(x)
    if (matches(curr, binary(Ne, any(&left), ival(1))) &&
        Bits::getMaxBits(left, this) == 1) {
      return builder.makeUnary(Abstract::getUnary(type, EqZ), left);
    }
    // bool(x)  ^ 1  ==>  !bool(x)
    if (matches(curr, binary(Xor, any(&left), ival(1))) &&
        Bits::getMaxBits(left, this) == 1) {
      auto* result = builder.makeUnary(Abstract::getUnary(type, EqZ), left);
      if (left->type == Type::i64) {
        // Xor's result is also an i64 in this case, but EqZ returns i32, so we
        // must expand it so that we keep returning the same value as before.
        // This means we replace a xor and a const with a xor and an extend,
        // which is still smaller (the const is 2 bytes, the extend just 1), and
        // also the extend may be removed by further work.
        result = builder.makeUnary(ExtendUInt32, result);
      }
      return result;
    }
    // bool(x) | 1  ==>  1
    if (matches(curr, binary(Or, pure(&left), ival(1))) &&
        Bits::getMaxBits(left, this) == 1) {
      return right;
    }

    // Operations on all 1s
    // x & -1   ==>   x
    if (matches(curr, binary(And, any(&left), ival(-1)))) {
      return left;
    }
    // x | -1   ==>   -1
    if (matches(curr, binary(Or, pure(&left), ival(-1)))) {
      return right;
    }
    // (signed)x % -1   ==>   0
    if (matches(curr, binary(RemS, pure(&left), ival(-1)))) {
      right->value = Literal::makeZero(type);
      return right;
    }
    // i32(x) / i32.min_s   ==>   x == i32.min_s
    if (matches(
          curr,
          binary(DivSInt32, any(), i32(std::numeric_limits<int32_t>::min())))) {
      curr->op = EqInt32;
      return curr;
    }
    // i64(x) / i64.min_s   ==>   i64(x == i64.min_s)
    // only for zero shrink level
    if (getPassOptions().shrinkLevel == 0 &&
        matches(
          curr,
          binary(DivSInt64, any(), i64(std::numeric_limits<int64_t>::min())))) {
      curr->op = EqInt64;
      curr->type = Type::i32;
      return Builder(*getModule()).makeUnary(ExtendUInt32, curr);
    }
    // (unsigned)x < 0   ==>   i32(0)
    if (matches(curr, binary(LtU, pure(&left), ival(0)))) {
      right->value = Literal::makeZero(Type::i32);
      right->type = Type::i32;
      return right;
    }
    // (unsigned)x <= -1  ==>   i32(1)
    if (matches(curr, binary(LeU, pure(&left), ival(-1)))) {
      right->value = Literal::makeOne(Type::i32);
      right->type = Type::i32;
      return right;
    }
    // (unsigned)x > -1   ==>   i32(0)
    if (matches(curr, binary(GtU, pure(&left), ival(-1)))) {
      right->value = Literal::makeZero(Type::i32);
      right->type = Type::i32;
      return right;
    }
    // (unsigned)x >= 0   ==>   i32(1)
    if (matches(curr, binary(GeU, pure(&left), ival(0)))) {
      right->value = Literal::makeOne(Type::i32);
      right->type = Type::i32;
      return right;
    }
    // (unsigned)x < -1   ==>   x != -1
    // Friendlier to JS emitting as we don't need to write an unsigned -1 value
    // which is large.
    if (matches(curr, binary(LtU, any(), ival(-1)))) {
      curr->op = Abstract::getBinary(type, Ne);
      return curr;
    }
    // (unsigned)x <= 0   ==>   x == 0
    if (matches(curr, binary(LeU, any(), ival(0)))) {
      curr->op = Abstract::getBinary(type, Eq);
      return curr;
    }
    // (unsigned)x > 0   ==>   x != 0
    if (matches(curr, binary(GtU, any(), ival(0)))) {
      curr->op = Abstract::getBinary(type, Ne);
      return curr;
    }
    // (unsigned)x >= -1  ==>   x == -1
    if (matches(curr, binary(GeU, any(), ival(-1)))) {
      curr->op = Abstract::getBinary(type, Eq);
      return curr;
    }
    {
      Const* c;
      // (signed)x < (i32|i64).min_s   ==>   i32(0)
      if (matches(curr, binary(LtS, pure(&left), ival(&c))) &&
          c->value.isSignedMin()) {
        right->value = Literal::makeZero(Type::i32);
        right->type = Type::i32;
        return right;
      }
      // (signed)x <= (i32|i64).max_s   ==>   i32(1)
      if (matches(curr, binary(LeS, pure(&left), ival(&c))) &&
          c->value.isSignedMax()) {
        right->value = Literal::makeOne(Type::i32);
        right->type = Type::i32;
        return right;
      }
      // (signed)x > (i32|i64).max_s   ==>   i32(0)
      if (matches(curr, binary(GtS, pure(&left), ival(&c))) &&
          c->value.isSignedMax()) {
        right->value = Literal::makeZero(Type::i32);
        right->type = Type::i32;
        return right;
      }
      // (signed)x >= (i32|i64).min_s   ==>   i32(1)
      if (matches(curr, binary(GeS, pure(&left), ival(&c))) &&
          c->value.isSignedMin()) {
        right->value = Literal::makeOne(Type::i32);
        right->type = Type::i32;
        return right;
      }
      // (signed)x < (i32|i64).max_s   ==>   x != (i32|i64).max_s
      if (matches(curr, binary(LtS, any(), ival(&c))) &&
          c->value.isSignedMax()) {
        curr->op = Abstract::getBinary(type, Ne);
        return curr;
      }
      // (signed)x <= (i32|i64).min_s   ==>   x == (i32|i64).min_s
      if (matches(curr, binary(LeS, any(), ival(&c))) &&
          c->value.isSignedMin()) {
        curr->op = Abstract::getBinary(type, Eq);
        return curr;
      }
      // (signed)x > (i32|i64).min_s   ==>   x != (i32|i64).min_s
      if (matches(curr, binary(GtS, any(), ival(&c))) &&
          c->value.isSignedMin()) {
        curr->op = Abstract::getBinary(type, Ne);
        return curr;
      }
      // (signed)x >= (i32|i64).max_s   ==>   x == (i32|i64).max_s
      if (matches(curr, binary(GeS, any(), ival(&c))) &&
          c->value.isSignedMax()) {
        curr->op = Abstract::getBinary(type, Eq);
        return curr;
      }
    }
    // x * -1   ==>   0 - x
    if (matches(curr, binary(Mul, any(&left), ival(-1)))) {
      right->value = Literal::makeZero(type);
      curr->op = Abstract::getBinary(type, Sub);
      curr->left = right;
      curr->right = left;
      return curr;
    }
    {
      // ~(1 << x) aka (1 << x) ^ -1  ==>  rotl(-2, x)
      Expression* x;
      if (matches(curr, binary(Xor, binary(Shl, ival(1), any(&x)), ival(-1)))) {
        curr->op = Abstract::getBinary(type, RotL);
        right->value = Literal::makeFromInt32(-2, type);
        curr->left = right;
        curr->right = x;
        return curr;
      }
    }
    {
      double value;
      if (matches(curr, binary(Sub, any(), fval(&value))) && value == 0.0) {
        // x - (-0.0)   ==>   x + 0.0
        if (std::signbit(value)) {
          curr->op = Abstract::getBinary(type, Add);
          right->value = right->value.neg();
          return curr;
        } else if (fastMath) {
          // x - 0.0   ==>   x
          return curr->left;
        }
      }
    }
    {
      // x * 2.0  ==>  x + x
      // but we apply this only for simple expressions like
      // local.get and global.get for avoid using extra local
      // variable.
      Expression* x;
      if (matches(curr, binary(Mul, any(&x), fval(2.0))) &&
          (x->is<LocalGet>() || x->is<GlobalGet>())) {
        curr->op = Abstract::getBinary(type, Abstract::Add);
        curr->right = ExpressionManipulator::copy(x, *getModule());
        return curr;
      }
    }
    {
      // x + (-0.0)   ==>   x
      double value;
      if (fastMath && matches(curr, binary(Add, any(), fval(&value))) &&
          value == 0.0 && std::signbit(value)) {
        return curr->left;
      }
    }
    // -x * fval(C)   ==>   x * -C
    // -x / fval(C)   ==>   x / -C
    if (matches(curr, binary(Mul, unary(Neg, any(&left)), fval())) ||
        matches(curr, binary(DivS, unary(Neg, any(&left)), fval()))) {
      right->value = right->value.neg();
      curr->left = left;
      return curr;
    }
    // x * -1.0   ==>
    //       -x,  if fastMath == true
    // -0.0 - x,  if fastMath == false
    if (matches(curr, binary(Mul, any(), fval(-1.0)))) {
      if (fastMath) {
        return builder.makeUnary(Abstract::getUnary(type, Neg), left);
      }
      // x * -1.0   ==>  -0.0 - x
      curr->op = Abstract::getBinary(type, Sub);
      right->value = Literal::makeZero(type).neg();
      std::swap(curr->left, curr->right);
      return curr;
    }
    if (matches(curr, binary(Mul, any(&left), constant(1))) ||
        matches(curr, binary(DivS, any(&left), constant(1))) ||
        matches(curr, binary(DivU, any(&left), constant(1)))) {
      if (curr->type.isInteger() || fastMath) {
        return left;
      }
    }
    return nullptr;
  }

  // optimize trivial math operations, given that the left side of a binary
  // is a constant. since we canonicalize constants to the right for symmetrical
  // operations, we only need to handle asymmetrical ones here
  // TODO: templatize on type?
  Expression* optimizeWithConstantOnLeft(Binary* curr) {
    using namespace Match;
    using namespace Abstract;

    auto type = curr->left->type;
    auto* left = curr->left->cast<Const>();
    // 0 <<>> x   ==>   0
    if (Abstract::hasAnyShift(curr->op) && left->value.isZero() &&
        !effects(curr->right).hasSideEffects()) {
      return curr->left;
    }
    // (signed)-1 >> x   ==>   -1
    // rotl(-1, x)       ==>   -1
    // rotr(-1, x)       ==>   -1
    if ((curr->op == Abstract::getBinary(type, ShrS) ||
         curr->op == Abstract::getBinary(type, RotL) ||
         curr->op == Abstract::getBinary(type, RotR)) &&
        left->value.getInteger() == -1LL &&
        !effects(curr->right).hasSideEffects()) {
      return curr->left;
    }
    {
      // C1 - (x + C2)  ==>  (C1 - C2) - x
      Const *c1, *c2;
      Expression* x;
      if (matches(curr,
                  binary(Sub, ival(&c1), binary(Add, any(&x), ival(&c2))))) {
        left->value = c1->value.sub(c2->value);
        curr->right = x;
        return curr;
      }
      // C1 - (C2 - x)  ==>   x + (C1 - C2)
      if (matches(curr,
                  binary(Sub, ival(&c1), binary(Sub, ival(&c2), any(&x))))) {
        left->value = c1->value.sub(c2->value);
        curr->op = Abstract::getBinary(type, Add);
        curr->right = x;
        std::swap(curr->left, curr->right);
        return curr;
      }
    }
    {
      // fval(C) / -x   ==>  -C / x
      Expression* right;
      if (matches(curr, binary(DivS, fval(), unary(Neg, any(&right))))) {
        left->value = left->value.neg();
        curr->right = right;
        return curr;
      }
    }
    return nullptr;
  }

  // TODO: templatize on type?
  Expression* optimizeRelational(Binary* curr) {
    auto type = curr->right->type;
    if (curr->left->type.isInteger()) {
      if (curr->op == Abstract::getBinary(type, Abstract::Eq) ||
          curr->op == Abstract::getBinary(type, Abstract::Ne)) {
        if (auto* left = curr->left->dynCast<Binary>()) {
          // TODO: inequalities can also work, if the constants do not overflow
          // integer math, even on 2s complement, allows stuff like
          // x + 5 == 7
          //   =>
          //     x == 2
          if (left->op == Abstract::getBinary(type, Abstract::Add)) {
            if (auto* leftConst = left->right->dynCast<Const>()) {
              if (auto* rightConst = curr->right->dynCast<Const>()) {
                return combineRelationalConstants(
                  curr, left, leftConst, nullptr, rightConst);
              } else if (auto* rightBinary = curr->right->dynCast<Binary>()) {
                if (rightBinary->op ==
                    Abstract::getBinary(type, Abstract::Add)) {
                  if (auto* rightConst = rightBinary->right->dynCast<Const>()) {
                    return combineRelationalConstants(
                      curr, left, leftConst, rightBinary, rightConst);
                  }
                }
              }
            }
          }
        }
      }
      // x - y == 0  =>  x == y
      // x - y != 0  =>  x != y
      // unsigned(x - y) > 0    =>   x != y
      // unsigned(x - y) <= 0   =>   x == y
      {
        using namespace Abstract;
        using namespace Match;

        Binary* inner;
        // unsigned(x - y) > 0    =>   x != y
        if (matches(curr,
                    binary(GtU, binary(&inner, Sub, any(), any()), ival(0)))) {
          curr->op = Abstract::getBinary(type, Ne);
          curr->right = inner->right;
          curr->left = inner->left;
          return curr;
        }
        // unsigned(x - y) <= 0   =>   x == y
        if (matches(curr,
                    binary(LeU, binary(&inner, Sub, any(), any()), ival(0)))) {
          curr->op = Abstract::getBinary(type, Eq);
          curr->right = inner->right;
          curr->left = inner->left;
          return curr;
        }
        // x - y == 0  =>  x == y
        // x - y != 0  =>  x != y
        // This is not true for signed comparisons like x -y < 0 due to overflow
        // effects (e.g. 8 - 0x80000000 < 0 is not the same as 8 < 0x80000000).
        if (matches(curr,
                    binary(Eq, binary(&inner, Sub, any(), any()), ival(0))) ||
            matches(curr,
                    binary(Ne, binary(&inner, Sub, any(), any()), ival(0)))) {
          curr->right = inner->right;
          curr->left = inner->left;
          return curr;
        }
      }
    }
    return nullptr;
  }

  Expression* deduplicateUnary(Unary* unaryOuter) {
    if (auto* unaryInner = unaryOuter->value->dynCast<Unary>()) {
      if (unaryInner->op == unaryOuter->op) {
        switch (unaryInner->op) {
          case NegFloat32:
          case NegFloat64: {
            // neg(neg(x))  ==>   x
            return unaryInner->value;
          }
          case AbsFloat32:
          case CeilFloat32:
          case FloorFloat32:
          case TruncFloat32:
          case NearestFloat32:
          case AbsFloat64:
          case CeilFloat64:
          case FloorFloat64:
          case TruncFloat64:
          case NearestFloat64: {
            // unaryOp(unaryOp(x))  ==>   unaryOp(x)
            return unaryInner;
          }
          case ExtendS8Int32:
          case ExtendS16Int32: {
            assert(getModule()->features.hasSignExt());
            return unaryInner;
          }
          case EqZInt32: {
            // eqz(eqz(bool(x)))  ==>   bool(x)
            if (Bits::getMaxBits(unaryInner->value, this) == 1) {
              return unaryInner->value;
            }
            break;
          }
          default: {
          }
        }
      }
    }
    return nullptr;
  }

  Expression* deduplicateBinary(Binary* outer) {
    Type type = outer->type;
    if (type.isInteger()) {
      if (auto* inner = outer->right->dynCast<Binary>()) {
        if (outer->op == inner->op) {
          if (!EffectAnalyzer(getPassOptions(), *getModule(), outer->left)
                 .hasSideEffects()) {
            if (ExpressionAnalyzer::equal(inner->left, outer->left)) {
              // x - (x - y)  ==>   y
              // x ^ (x ^ y)  ==>   y
              if (outer->op == Abstract::getBinary(type, Abstract::Sub) ||
                  outer->op == Abstract::getBinary(type, Abstract::Xor)) {
                return inner->right;
              }
              // x & (x & y)  ==>   x & y
              // x | (x | y)  ==>   x | y
              if (outer->op == Abstract::getBinary(type, Abstract::And) ||
                  outer->op == Abstract::getBinary(type, Abstract::Or)) {
                return inner;
              }
            }
            if (ExpressionAnalyzer::equal(inner->right, outer->left) &&
                canReorder(outer->left, inner->left)) {
              // x ^ (y ^ x)  ==>   y
              // (note that we need the check for reordering here because if
              // e.g. y writes to a local that x reads, the second appearance
              // of x would be different from the first)
              if (outer->op == Abstract::getBinary(type, Abstract::Xor)) {
                return inner->left;
              }

              // x & (y & x)  ==>   y & x
              // x | (y | x)  ==>   y | x
              // (here we need the check for reordering for the more obvious
              // reason that previously x appeared before y, and now y appears
              // first; or, if we tried to emit x [&|] y here, reversing the
              // order, we'd be in the same situation as the previous comment)
              if (outer->op == Abstract::getBinary(type, Abstract::And) ||
                  outer->op == Abstract::getBinary(type, Abstract::Or)) {
                return inner;
              }
            }
          }
        }
      }
      if (auto* inner = outer->left->dynCast<Binary>()) {
        if (outer->op == inner->op) {
          if (!EffectAnalyzer(getPassOptions(), *getModule(), outer->right)
                 .hasSideEffects()) {
            if (ExpressionAnalyzer::equal(inner->right, outer->right)) {
              // (x ^ y) ^ y  ==>   x
              if (outer->op == Abstract::getBinary(type, Abstract::Xor)) {
                return inner->left;
              }
              // (x % y) % y  ==>   x % y
              // (x & y) & y  ==>   x & y
              // (x | y) | y  ==>   x | y
              if (outer->op == Abstract::getBinary(type, Abstract::RemS) ||
                  outer->op == Abstract::getBinary(type, Abstract::RemU) ||
                  outer->op == Abstract::getBinary(type, Abstract::And) ||
                  outer->op == Abstract::getBinary(type, Abstract::Or)) {
                return inner;
              }
            }
            // See comments in the parallel code earlier about ordering here.
            if (ExpressionAnalyzer::equal(inner->left, outer->right) &&
                canReorder(inner->left, inner->right)) {
              // (x ^ y) ^ x  ==>   y
              if (outer->op == Abstract::getBinary(type, Abstract::Xor)) {
                return inner->right;
              }
              // (x & y) & x  ==>   x & y
              // (x | y) | x  ==>   x | y
              if (outer->op == Abstract::getBinary(type, Abstract::And) ||
                  outer->op == Abstract::getBinary(type, Abstract::Or)) {
                return inner;
              }
            }
          }
        }
      }
    }
    return nullptr;
  }

  // given a relational binary with a const on both sides, combine the constants
  // left is also a binary, and has a constant; right may be just a constant, in
  // which case right is nullptr
  Expression* combineRelationalConstants(Binary* binary,
                                         Binary* left,
                                         Const* leftConst,
                                         Binary* right,
                                         Const* rightConst) {
    auto type = binary->right->type;
    // we fold constants to the right
    Literal extra = leftConst->value;
    if (left->op == Abstract::getBinary(type, Abstract::Sub)) {
      extra = extra.neg();
    }
    if (right && right->op == Abstract::getBinary(type, Abstract::Sub)) {
      extra = extra.neg();
    }
    rightConst->value = rightConst->value.sub(extra);
    binary->left = left->left;
    return binary;
  }

  Expression* optimizeMemoryCopy(MemoryCopy* memCopy) {
    auto& options = getPassOptions();

    if (options.ignoreImplicitTraps || options.trapsNeverHappen) {
      if (ExpressionAnalyzer::equal(memCopy->dest, memCopy->source)) {
        // memory.copy(x, x, sz)  ==>  {drop(x), drop(x), drop(sz)}
        Builder builder(*getModule());
        return builder.makeBlock({builder.makeDrop(memCopy->dest),
                                  builder.makeDrop(memCopy->source),
                                  builder.makeDrop(memCopy->size)});
      }
    }

    // memory.copy(dst, src, C)  ==>  store(dst, load(src))
    if (auto* csize = memCopy->size->dynCast<Const>()) {
      auto bytes = csize->value.getInteger();
      Builder builder(*getModule());

      switch (bytes) {
        case 0: {
          if (options.ignoreImplicitTraps || options.trapsNeverHappen) {
            // memory.copy(dst, src, 0)  ==>  {drop(dst), drop(src)}
            return builder.makeBlock({builder.makeDrop(memCopy->dest),
                                      builder.makeDrop(memCopy->source)});
          }
          break;
        }
        case 1:
        case 2:
        case 4: {
          return builder.makeStore(
            bytes, // bytes
            0,     // offset
            1,     // align
            memCopy->dest,
            builder.makeLoad(bytes, false, 0, 1, memCopy->source, Type::i32),
            Type::i32);
        }
        case 8: {
          return builder.makeStore(
            bytes, // bytes
            0,     // offset
            1,     // align
            memCopy->dest,
            builder.makeLoad(bytes, false, 0, 1, memCopy->source, Type::i64),
            Type::i64);
        }
        case 16: {
          if (options.shrinkLevel == 0) {
            // This adds an extra 2 bytes so apply it only for
            // minimal shrink level
            if (getModule()->features.hasSIMD()) {
              return builder.makeStore(
                bytes, // bytes
                0,     // offset
                1,     // align
                memCopy->dest,
                builder.makeLoad(
                  bytes, false, 0, 1, memCopy->source, Type::v128),
                Type::v128);
            }
          }
          break;
        }
        default: {
        }
      }
    }
    return nullptr;
  }

  Expression* optimizeMemoryFill(MemoryFill* memFill) {
    if (memFill->type == Type::unreachable) {
      return nullptr;
    }

    if (!memFill->size->is<Const>()) {
      return nullptr;
    }

    auto& options = getPassOptions();
    Builder builder(*getModule());

    auto* csize = memFill->size->cast<Const>();
    auto bytes = csize->value.getInteger();

    if (bytes == 0LL &&
        (options.ignoreImplicitTraps || options.trapsNeverHappen)) {
      // memory.fill(d, v, 0)  ==>  { drop(d), drop(v) }
      return builder.makeBlock(
        {builder.makeDrop(memFill->dest), builder.makeDrop(memFill->value)});
    }

    const uint32_t offset = 0, align = 1;

    if (auto* cvalue = memFill->value->dynCast<Const>()) {
      uint32_t value = cvalue->value.geti32() & 0xFF;
      // memory.fill(d, C1, C2)  ==>
      //   store(d, (C1 & 0xFF) * (-1U / max(bytes)))
      switch (bytes) {
        case 1: {
          return builder.makeStore(1, // bytes
                                   offset,
                                   align,
                                   memFill->dest,
                                   builder.makeConst<uint32_t>(value),
                                   Type::i32);
        }
        case 2: {
          return builder.makeStore(2,
                                   offset,
                                   align,
                                   memFill->dest,
                                   builder.makeConst<uint32_t>(value * 0x0101U),
                                   Type::i32);
        }
        case 4: {
          // transform only when "value" or shrinkLevel equal to zero due to
          // it could increase size by several bytes
          if (value == 0 || options.shrinkLevel == 0) {
            return builder.makeStore(
              4,
              offset,
              align,
              memFill->dest,
              builder.makeConst<uint32_t>(value * 0x01010101U),
              Type::i32);
          }
          break;
        }
        case 8: {
          // transform only when "value" or shrinkLevel equal to zero due to
          // it could increase size by several bytes
          if (value == 0 || options.shrinkLevel == 0) {
            return builder.makeStore(
              8,
              offset,
              align,
              memFill->dest,
              builder.makeConst<uint64_t>(value * 0x0101010101010101ULL),
              Type::i64);
          }
          break;
        }
        case 16: {
          if (options.shrinkLevel == 0) {
            if (getModule()->features.hasSIMD()) {
              uint8_t values[16];
              std::fill_n(values, 16, (uint8_t)value);
              return builder.makeStore(16,
                                       offset,
                                       align,
                                       memFill->dest,
                                       builder.makeConst<uint8_t[16]>(values),
                                       Type::v128);
            } else {
              // { i64.store(d, C', 0), i64.store(d, C', 8) }
              auto destType = memFill->dest->type;
              Index tempLocal = builder.addVar(getFunction(), destType);
              return builder.makeBlock({
                builder.makeStore(
                  8,
                  offset,
                  align,
                  builder.makeLocalTee(tempLocal, memFill->dest, destType),
                  builder.makeConst<uint64_t>(value * 0x0101010101010101ULL),
                  Type::i64),
                builder.makeStore(
                  8,
                  offset + 8,
                  align,
                  builder.makeLocalGet(tempLocal, destType),
                  builder.makeConst<uint64_t>(value * 0x0101010101010101ULL),
                  Type::i64),
              });
            }
          }
          break;
        }
        default: {
        }
      }
    }
    // memory.fill(d, v, 1)  ==>  store8(d, v)
    if (bytes == 1LL) {
      return builder.makeStore(
        1, offset, align, memFill->dest, memFill->value, Type::i32);
    }

    return nullptr;
  }

  // given a binary expression with equal children and no side effects in
  // either, we can fold various things
  Expression* optimizeBinaryWithEqualEffectlessChildren(Binary* binary) {
    // TODO add: perhaps worth doing 2*x if x is quite large?
    switch (binary->op) {
      case SubInt32:
      case XorInt32:
      case SubInt64:
      case XorInt64:
        return LiteralUtils::makeZero(binary->left->type, *getModule());
      case NeInt32:
      case LtSInt32:
      case LtUInt32:
      case GtSInt32:
      case GtUInt32:
      case NeInt64:
      case LtSInt64:
      case LtUInt64:
      case GtSInt64:
      case GtUInt64:
        return LiteralUtils::makeZero(Type::i32, *getModule());
      case AndInt32:
      case OrInt32:
      case AndInt64:
      case OrInt64:
        return binary->left;
      case EqInt32:
      case LeSInt32:
      case LeUInt32:
      case GeSInt32:
      case GeUInt32:
      case EqInt64:
      case LeSInt64:
      case LeUInt64:
      case GeSInt64:
      case GeUInt64:
        return LiteralUtils::makeFromInt32(1, Type::i32, *getModule());
      default:
        return nullptr;
    }
  }

  BinaryOp invertBinaryOp(BinaryOp op) {
    // use de-morgan's laws
    switch (op) {
      case EqInt32:
        return NeInt32;
      case NeInt32:
        return EqInt32;
      case LtSInt32:
        return GeSInt32;
      case LtUInt32:
        return GeUInt32;
      case LeSInt32:
        return GtSInt32;
      case LeUInt32:
        return GtUInt32;
      case GtSInt32:
        return LeSInt32;
      case GtUInt32:
        return LeUInt32;
      case GeSInt32:
        return LtSInt32;
      case GeUInt32:
        return LtUInt32;

      case EqInt64:
        return NeInt64;
      case NeInt64:
        return EqInt64;
      case LtSInt64:
        return GeSInt64;
      case LtUInt64:
        return GeUInt64;
      case LeSInt64:
        return GtSInt64;
      case LeUInt64:
        return GtUInt64;
      case GtSInt64:
        return LeSInt64;
      case GtUInt64:
        return LeUInt64;
      case GeSInt64:
        return LtSInt64;
      case GeUInt64:
        return LtUInt64;

      case EqFloat32:
        return NeFloat32;
      case NeFloat32:
        return EqFloat32;

      case EqFloat64:
        return NeFloat64;
      case NeFloat64:
        return EqFloat64;

      default:
        return InvalidBinary;
    }
  }

  BinaryOp reverseRelationalOp(BinaryOp op) {
    switch (op) {
      case EqInt32:
        return EqInt32;
      case NeInt32:
        return NeInt32;
      case LtSInt32:
        return GtSInt32;
      case LtUInt32:
        return GtUInt32;
      case LeSInt32:
        return GeSInt32;
      case LeUInt32:
        return GeUInt32;
      case GtSInt32:
        return LtSInt32;
      case GtUInt32:
        return LtUInt32;
      case GeSInt32:
        return LeSInt32;
      case GeUInt32:
        return LeUInt32;

      case EqInt64:
        return EqInt64;
      case NeInt64:
        return NeInt64;
      case LtSInt64:
        return GtSInt64;
      case LtUInt64:
        return GtUInt64;
      case LeSInt64:
        return GeSInt64;
      case LeUInt64:
        return GeUInt64;
      case GtSInt64:
        return LtSInt64;
      case GtUInt64:
        return LtUInt64;
      case GeSInt64:
        return LeSInt64;
      case GeUInt64:
        return LeUInt64;

      case EqFloat32:
        return EqFloat32;
      case NeFloat32:
        return NeFloat32;
      case LtFloat32:
        return GtFloat32;
      case LeFloat32:
        return GeFloat32;
      case GtFloat32:
        return LtFloat32;
      case GeFloat32:
        return LeFloat32;

      case EqFloat64:
        return EqFloat64;
      case NeFloat64:
        return NeFloat64;
      case LtFloat64:
        return GtFloat64;
      case LeFloat64:
        return GeFloat64;
      case GtFloat64:
        return LtFloat64;
      case GeFloat64:
        return LeFloat64;

      default:
        return InvalidBinary;
    }
  }

  BinaryOp makeUnsignedBinaryOp(BinaryOp op) {
    switch (op) {
      case DivSInt32:
        return DivUInt32;
      case RemSInt32:
        return RemUInt32;
      case ShrSInt32:
        return ShrUInt32;
      case LtSInt32:
        return LtUInt32;
      case LeSInt32:
        return LeUInt32;
      case GtSInt32:
        return GtUInt32;
      case GeSInt32:
        return GeUInt32;

      case DivSInt64:
        return DivUInt64;
      case RemSInt64:
        return RemUInt64;
      case ShrSInt64:
        return ShrUInt64;
      case LtSInt64:
        return LtUInt64;
      case LeSInt64:
        return LeUInt64;
      case GtSInt64:
        return GtUInt64;
      case GeSInt64:
        return GeUInt64;

      default:
        return InvalidBinary;
    }
  }

  bool shouldCanonicalize(Binary* binary) {
    if ((binary->op == SubInt32 || binary->op == SubInt64) &&
        binary->right->is<Const>() && !binary->left->is<Const>()) {
      return true;
    }
    if (Properties::isSymmetric(binary) || binary->isRelational()) {
      return true;
    }
    switch (binary->op) {
      case AddFloat32:
      case MulFloat32:
      case AddFloat64:
      case MulFloat64: {
        // If the LHS is known to be non-NaN, the operands can commute.
        // We don't care about the RHS because right now we only know if
        // an expression is non-NaN if it is constant, but if the RHS is
        // constant, then this expression is already canonicalized.
        if (auto* c = binary->left->dynCast<Const>()) {
          return !c->value.isNaN();
        }
        return false;
      }
      default:
        return false;
    }
  }

  // Optimize an if-else or a select, something with a condition and two
  // arms with outputs.
  template<typename T> void optimizeTernary(T* curr) {
    using namespace Abstract;
    using namespace Match;
    Builder builder(*getModule());

    // If one arm is an operation and the other is an appropriate constant, we
    // can move the operation outside (where it may be further optimized), e.g.
    //
    //  (select
    //    (i32.eqz (X))
    //    (i32.const 0|1)
    //    (Y)
    //  )
    // =>
    //  (i32.eqz
    //    (select
    //      (X)
    //      (i32.const 1|0)
    //      (Y)
    //    )
    //  )
    //
    // Ignore unreachable code here; leave that for DCE.
    if (curr->type != Type::unreachable &&
        curr->ifTrue->type != Type::unreachable &&
        curr->ifFalse->type != Type::unreachable) {
      Unary* un;
      Const* c;
      auto check = [&](Expression* a, Expression* b) {
        return matches(b, bval(&c)) && matches(a, unary(&un, EqZ, any()));
      };
      if (check(curr->ifTrue, curr->ifFalse) ||
          check(curr->ifFalse, curr->ifTrue)) {
        // The new type of curr will be that of the value of the unary, as after
        // we move the unary out, its value is curr's direct child.
        auto newType = un->value->type;
        auto updateArm = [&](Expression* arm) -> Expression* {
          if (arm == un) {
            // This is the arm that had the eqz, which we need to remove.
            return un->value;
          } else {
            // This is the arm with the constant, which we need to flip.
            // Note that we also need to set the type to match the other arm.
            c->value =
              Literal::makeFromInt32(1 - c->value.getInteger(), newType);
            c->type = newType;
            return c;
          }
        };
        curr->ifTrue = updateArm(curr->ifTrue);
        curr->ifFalse = updateArm(curr->ifFalse);
        un->value = curr;
        curr->finalize(newType);
        return replaceCurrent(un);
      }
    }

    {
      // Identical code on both arms can be folded out, e.g.
      //
      //  (select
      //    (i32.eqz (X))
      //    (i32.eqz (Y))
      //    (Z)
      //  )
      // =>
      //  (i32.eqz
      //    (select
      //      (X)
      //      (Y)
      //      (Z)
      //    )
      //  )
      //
      // Continue doing this while we can, noting the chain of moved expressions
      // as we go, then do a single replaceCurrent() at the end.
      SmallVector<Expression*, 1> chain;
      while (1) {
        // Ignore control flow structures (which are handled in MergeBlocks).
        if (!Properties::isControlFlowStructure(curr->ifTrue) &&
            ExpressionAnalyzer::shallowEqual(curr->ifTrue, curr->ifFalse)) {
          // TODO: consider the case with more than one child.
          ChildIterator ifTrueChildren(curr->ifTrue);
          if (ifTrueChildren.children.size() == 1) {
            // ifTrue and ifFalse's children will become the direct children of
            // curr, and so they must be compatible to allow for a proper new
            // type after the transformation.
            //
            // At minimum an LUB is required, as shown here:
            //
            //  (if
            //    (condition)
            //    (drop (i32.const 1))
            //    (drop (f64.const 2.0))
            //  )
            //
            // However, that may not be enough, as with nominal types we can
            // have things like this:
            //
            //  (if
            //    (condition)
            //    (struct.get $A 1 (..))
            //    (struct.get $B 1 (..))
            //  )
            //
            // It is possible that the LUB of $A and $B does not contain field
            // "1". With structural types this specific problem is not possible,
            // and it appears to be the case that with the GC MVP there is no
            // instruction that poses a problem, but in principle it can happen
            // there as well, if we add an instruction that returns the number
            // of fields in a type, for example. For that reason, and to avoid
            // a difference between structural and nominal typing here, disallow
            // subtyping in both. (Note: In that example, the problem only
            // happens because the type is not part of the struct.get - we infer
            // it from the reference. That is why after hoisting the struct.get
            // out, and computing a new type for the if that is now the child of
            // the single struct.get, we get a struct.get of a supertype. So in
            // principle we could fix this by modifying the IR as well, but the
            // problem is more general, so avoid that.)
            ChildIterator ifFalseChildren(curr->ifFalse);
            auto* ifTrueChild = *ifTrueChildren.begin();
            auto* ifFalseChild = *ifFalseChildren.begin();
            bool validTypes = ifTrueChild->type == ifFalseChild->type;

            // In addition, after we move code outside of curr then we need to
            // not change unreachability - if we did, we'd need to propagate
            // that further, and we leave such work to DCE and Vacuum anyhow.
            // This can happen in something like this for example, where the
            // outer type changes from i32 to unreachable if we move the
            // returns outside:
            //
            //  (if (result i32)
            //    (local.get $x)
            //    (return
            //      (local.get $y)
            //    )
            //    (return
            //      (local.get $z)
            //    )
            //  )
            assert(curr->ifTrue->type == curr->ifFalse->type);
            auto newOuterType = curr->ifTrue->type;
            if ((newOuterType == Type::unreachable) !=
                (curr->type == Type::unreachable)) {
              validTypes = false;
            }

            // If the expression we are about to move outside has side effects,
            // then we cannot do so in general with a select: we'd be reducing
            // the amount of the effects as well as moving them. For an if,
            // the side effects execute once, so there is no problem.
            // TODO: handle certain side effects when possible in select
            bool validEffects = std::is_same<T, If>::value ||
                                !ShallowEffectAnalyzer(
                                   getPassOptions(), *getModule(), curr->ifTrue)
                                   .hasSideEffects();

            // In addition, check for specific limitations of select.
            bool validChildren =
              !std::is_same<T, Select>::value ||
              Properties::canEmitSelectWithArms(ifTrueChild, ifFalseChild);

            if (validTypes && validEffects && validChildren) {
              // Replace ifTrue with its child.
              curr->ifTrue = ifTrueChild;
              // Relace ifFalse with its child, and reuse that node outside.
              auto* reuse = curr->ifFalse;
              curr->ifFalse = ifFalseChild;
              // curr's type may have changed, if the instructions we moved out
              // had different input types than output types.
              curr->finalize();
              // Point to curr from the code that is now outside of it.
              *ChildIterator(reuse).begin() = curr;
              if (!chain.empty()) {
                // We've already moved things out, so chain them to there. That
                // is, the end of the chain should now point to reuse (which
                // in turn already points to curr).
                *ChildIterator(chain.back()).begin() = reuse;
              }
              chain.push_back(reuse);
              continue;
            }
          }
        }
        break;
      }
      if (!chain.empty()) {
        // The beginning of the chain is the new top parent.
        return replaceCurrent(chain[0]);
      }
    }
  }
};

Pass* createOptimizeInstructionsPass() { return new OptimizeInstructions; }

} // namespace wasm<|MERGE_RESOLUTION|>--- conflicted
+++ resolved
@@ -1633,22 +1633,6 @@
           // We must refinalize here, as we may be returning a more specific
           // type, which can alter the parent. For example:
           //
-<<<<<<< HEAD
-          //  (struct.get $B 0
-          //   (ref.cast_static $B
-          //    (local.get $C)
-          //   )
-          //  )
-          //
-          // Try to cast a $C to its parent, $B. That always works,
-          // so the cast can be removed.
-          // Then once the cast is removed, the outer struct.get
-          // will have a reference with a different type,
-          // making it a (struct.get $C ..) instead of $B.
-          // But $B and $C have different types on field 0, and so
-          // the struct.get must be refinalized so the node has the
-          // expected type.
-=======
           //  (struct.get $parent 0
           //   (ref.cast_static $parent
           //    (local.get $child)
@@ -1663,7 +1647,6 @@
           // But if $parent and $child have different types on field 0 (the
           // child may have a more refined one) then the struct.get must be
           // refinalized so the IR node has the expected type.
->>>>>>> 94d77efa
           refinalize = true;
         }
         return;

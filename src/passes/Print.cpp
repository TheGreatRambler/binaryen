--- conflicted
+++ resolved
@@ -436,28 +436,7 @@
     o << '(';
     printMinor(o, "type ");
 
-<<<<<<< HEAD
-    auto heapType = HeapType(curr->sig);
-    if (wasm) {
-      // FIXME We should probably store a heap type on CallIndirect, see
-      //       https://github.com/WebAssembly/binaryen/issues/4220
-      //       For now, copy the heap type from the table if it matches - then a
-      //       nominal check will succeed too. If it does not match, then just
-      //       emit something for it like we always used to, using
-      //       HeapType(sig).
-      auto tableType = wasm->getTable(curr->table)->type;
-      if (tableType.isFunction() && tableType != Type::funcref) {
-        auto tableHeapType = tableType.getHeapType();
-        auto tableSig = tableHeapType.getSignature();
-        if (curr->sig == tableSig) {
-          heapType = tableHeapType;
-        }
-      }
-    }
-    TypeNamePrinter(o, wasm).print(heapType);
-=======
     TypeNamePrinter(o, wasm).print(curr->getHeapType(wasm));
->>>>>>> 53c5e3e6
 
     o << ')';
   }

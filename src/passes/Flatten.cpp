/*
 * Copyright 2017 WebAssembly Community Group participants
 *
 * Licensed under the Apache License, Version 2.0 (the "License");
 * you may not use this file except in compliance with the License.
 * You may obtain a copy of the License at
 *
 *     http://www.apache.org/licenses/LICENSE-2.0
 *
 * Unless required by applicable law or agreed to in writing, software
 * distributed under the License is distributed on an "AS IS" BASIS,
 * WITHOUT WARRANTIES OR CONDITIONS OF ANY KIND, either express or implied.
 * See the License for the specific language governing permissions and
 * limitations under the License.
 */

//
// Flattens code into "Flat IR" form. See ir/flat.h.
//
// TODO: handle non-nullability. for example:
//
//      (module
//       (type $none (func))
//       (func $foo
//        (drop
//         (block (result funcref (ref $none))
//          (tuple.make
//           (ref.null func)
//           (ref.func $foo)
//          )
//         )
//        )
//       )
//      )
//
// The tuple has a non-nullable type, and so it cannot be set to a local. We
// would need to split up the tuple and reconstruct it later, but that would
// require allowing tuple operations in more nested places than Flat IR allows
// today. For now, error on this; eventually changes in the spec regarding
// null-nullability may make this easier.

<<<<<<< HEAD
#include "ir/branch-utils.h"
#include "ir/effects.h"
#include "ir/eh-utils.h"
#include "ir/flat.h"
#include "ir/properties.h"
#include "ir/type-updating.h"
#include "ir/utils.h"
#include "pass.h"
#include "wasm-builder.h"
#include "../wasm.h"
=======
#include <ir/branch-utils.h>
#include <ir/effects.h>
#include <ir/eh-utils.h>
#include <ir/flat.h>
#include <ir/properties.h>
#include <ir/utils.h>
#include <pass.h>
#include <wasm-builder.h>
#include <wasm.h>
>>>>>>> 25e5aa67

namespace wasm {

// We use the following algorithm: we maintain a list of "preludes", code
// that runs right before an expression. When we visit an expression we
// must handle it and its preludes. If the expression has side effects,
// we reduce it to a local.get and add a prelude for that. We then handle
// the preludes, by moving them to the parent or handling them directly.
// we can move them to the parent if the parent is not a control flow
// structure. Otherwise, if the parent is a control flow structure, it
// will incorporate the preludes of its children accordingly.
// As a result, when we reach a node, we know its children have no
// side effects (they have been moved to a prelude), or we are a
// control flow structure (which allows children with side effects,
// e.g. a return as a block element).
// Once exception is that we allow an (unreachable) node, which is used
// when we move something unreachable to another place, and need a
// placeholder. We will never reach that (unreachable) anyhow
struct Flatten
  : public WalkerPass<
      ExpressionStackWalker<Flatten, UnifiedExpressionVisitor<Flatten>>> {
  bool isFunctionParallel() override { return true; }

  // Flattening splits the original locals into a great many other ones, losing
  // track of the originals that DWARF refers to.
  // FIXME DWARF updating does not handle local changes yet.
  bool invalidatesDWARF() override { return true; }

  std::unique_ptr<Pass> create() override {
    return std::make_unique<Flatten>();
  }

  // For each expression, a bunch of expressions that should execute right
  // before it
  std::unordered_map<Expression*, std::vector<Expression*>> preludes;

  // Break values are sent through a temp local
  std::unordered_map<Name, Index> breakTemps;

  void visitExpression(Expression* curr) {
    std::vector<Expression*> ourPreludes;
    Builder builder(*getModule());

    // Nothing to do for constants and nop.
    if (Properties::isConstantExpression(curr) || curr->is<Nop>()) {
      return;
    }

    if (Properties::isControlFlowStructure(curr)) {
      // handle control flow explicitly. our children do not have control flow,
      // but they do have preludes which we need to set up in the right place

      // no one should have given us preludes, they are on the children
      assert(preludes.find(curr) == preludes.end());

      if (auto* block = curr->dynCast<Block>()) {
        // make a new list, where each item's preludes are added before it
        ExpressionList newList(getModule()->allocator);
        for (auto* item : block->list) {
          auto iter = preludes.find(item);
          if (iter != preludes.end()) {
            auto& itemPreludes = iter->second;
            for (auto* prelude : itemPreludes) {
              newList.push_back(prelude);
            }
            itemPreludes.clear();
          }
          newList.push_back(item);
        }
        block->list.swap(newList);
        // remove a block return value
        auto type = block->type;
        if (type.isConcrete()) {
          // if there is a temp index for breaking to the block, use that
          Index temp;
          auto iter = breakTemps.find(block->name);
          if (iter != breakTemps.end()) {
            temp = iter->second;
          } else {
            temp = builder.addVar(getFunction(), type);
          }
          auto*& last = block->list.back();
          if (last->type.isConcrete()) {
            last = builder.makeLocalSet(temp, last);
          }
          block->finalize(Type::none);
          // and we leave just a get of the value
          auto* rep = builder.makeLocalGet(temp, type);
          replaceCurrent(rep);
          // the whole block is now a prelude
          ourPreludes.push_back(block);
        }
        // the block now has no return value, and may have become unreachable
        block->finalize(Type::none);

      } else if (auto* iff = curr->dynCast<If>()) {
        // condition preludes go before the entire if
        auto* rep = getPreludesWithExpression(iff->condition, iff);
        // arm preludes go in the arms. we must also remove an if value
        auto* originalIfTrue = iff->ifTrue;
        auto* originalIfFalse = iff->ifFalse;
        auto type = iff->type;
        Expression* prelude = nullptr;
        if (type.isConcrete()) {
          Index temp = builder.addVar(getFunction(), type);
          if (iff->ifTrue->type.isConcrete()) {
            iff->ifTrue = builder.makeLocalSet(temp, iff->ifTrue);
          }
          if (iff->ifFalse && iff->ifFalse->type.isConcrete()) {
            iff->ifFalse = builder.makeLocalSet(temp, iff->ifFalse);
          }
          // the whole if (+any preludes from the condition) is now a prelude
          prelude = rep;
          // and we leave just a get of the value
          rep = builder.makeLocalGet(temp, type);
        }
        iff->ifTrue = getPreludesWithExpression(originalIfTrue, iff->ifTrue);
        if (iff->ifFalse) {
          iff->ifFalse =
            getPreludesWithExpression(originalIfFalse, iff->ifFalse);
        }
        iff->finalize();
        if (prelude) {
          ReFinalizeNode().visit(prelude);
          ourPreludes.push_back(prelude);
        }
        replaceCurrent(rep);

      } else if (auto* loop = curr->dynCast<Loop>()) {
        // remove a loop value
        Expression* rep = loop;
        auto* originalBody = loop->body;
        auto type = loop->type;
        if (type.isConcrete()) {
          Index temp = builder.addVar(getFunction(), type);
          loop->body = builder.makeLocalSet(temp, loop->body);
          // and we leave just a get of the value
          rep = builder.makeLocalGet(temp, type);
          // the whole if is now a prelude
          ourPreludes.push_back(loop);
          loop->type = Type::none;
        }
        loop->body = getPreludesWithExpression(originalBody, loop->body);
        loop->finalize();
        replaceCurrent(rep);

      } else if (auto* tryy = curr->dynCast<Try>()) {
        // remove a try value
        Expression* rep = tryy;
        auto* originalBody = tryy->body;
        std::vector<Expression*> originalCatchBodies(tryy->catchBodies.begin(),
                                                     tryy->catchBodies.end());
        auto type = tryy->type;
        if (type.isConcrete()) {
          Index temp = builder.addVar(getFunction(), type);
          if (tryy->body->type.isConcrete()) {
            tryy->body = builder.makeLocalSet(temp, tryy->body);
          }
          for (Index i = 0; i < tryy->catchBodies.size(); i++) {
            if (tryy->catchBodies[i]->type.isConcrete()) {
              tryy->catchBodies[i] =
                builder.makeLocalSet(temp, tryy->catchBodies[i]);
            }
          }
          // and we leave just a get of the value
          rep = builder.makeLocalGet(temp, type);
          // the whole try is now a prelude
          ourPreludes.push_back(tryy);
        }
        tryy->body = getPreludesWithExpression(originalBody, tryy->body);
        for (Index i = 0; i < tryy->catchBodies.size(); i++) {
          tryy->catchBodies[i] = getPreludesWithExpression(
            originalCatchBodies[i], tryy->catchBodies[i]);
        }
        tryy->finalize();
        replaceCurrent(rep);

      } else {
        WASM_UNREACHABLE("unexpected expr type");
      }

    } else {
      // for anything else, there may be existing preludes
      auto iter = preludes.find(curr);
      if (iter != preludes.end()) {
        ourPreludes.swap(iter->second);
      }

      // special handling
      if (auto* set = curr->dynCast<LocalSet>()) {
        if (set->isTee()) {
          // we disallow local.tee
          if (set->value->type == Type::unreachable) {
            replaceCurrent(set->value); // trivial, no set happens
          } else {
            // use a set in a prelude + a get
            set->makeSet();
            ourPreludes.push_back(set);
            Type localType = getFunction()->getLocalType(set->index);
            replaceCurrent(builder.makeLocalGet(set->index, localType));
          }
        }

      } else if (auto* br = curr->dynCast<Break>()) {
        if (br->value) {
          auto type = br->value->type;
          if (type.isConcrete()) {
            // we are sending a value. use a local instead
            Type blockType = findBreakTarget(br->name)->type;
            Index temp = getTempForBreakTarget(br->name, blockType);
            ourPreludes.push_back(builder.makeLocalSet(temp, br->value));

            // br_if leaves a value on the stack if not taken, which later can
            // be the last element of the enclosing innermost block and flow
            // out. The local we created using 'getTempForBreakTarget' returns
            // the return type of the block this branch is targetting, which may
            // not be the same with the innermost block's return type. For
            // example,
            // (block $any (result anyref)
            //   (block (result funcref)
            //     (local.tee $0
            //       (br_if $any
            //         (ref.null func)
            //         (i32.const 0)
            //       )
            //     )
            //   )
            // )
            // In this case we need two locals to store (ref.null); one with
            // funcref type that's for the target block ($label0) and one more
            // with anyref type in case for flowing out. Here we create the
            // second 'flowing out' local in case two block's types are
            // different.
            if (type != blockType) {
              temp = builder.addVar(getFunction(), type);
              ourPreludes.push_back(builder.makeLocalSet(
                temp, ExpressionManipulator::copy(br->value, *getModule())));
            }

            if (br->condition) {
              // the value must also flow out
              ourPreludes.push_back(br);
              if (br->type.isConcrete()) {
                replaceCurrent(builder.makeLocalGet(temp, type));
              } else {
                assert(br->type == Type::unreachable);
                replaceCurrent(builder.makeUnreachable());
              }
            }
            br->value = nullptr;
            br->finalize();
          } else {
            assert(type == Type::unreachable);
            // we don't need the br at all
            replaceCurrent(br->value);
          }
        }

      } else if (auto* sw = curr->dynCast<Switch>()) {
        if (sw->value) {
          auto type = sw->value->type;
          if (type.isConcrete()) {
            // we are sending a value. use a local instead
            Index temp = builder.addVar(getFunction(), type);
            ourPreludes.push_back(builder.makeLocalSet(temp, sw->value));
            // we don't know which break target will be hit - assign to them all
            auto names = BranchUtils::getUniqueTargets(sw);
            for (auto name : names) {
              ourPreludes.push_back(
                builder.makeLocalSet(getTempForBreakTarget(name, type),
                                     builder.makeLocalGet(temp, type)));
            }
            sw->value = nullptr;
            sw->finalize();
          } else {
            assert(type == Type::unreachable);
            // we don't need the br at all
            replaceCurrent(sw->value);
          }
        }
      }
    }

    // continue for general handling of everything, control flow or otherwise
    curr = getCurrent(); // we may have replaced it
    // we have changed children
    ReFinalizeNode().visit(curr);
    if (curr->type == Type::unreachable) {
      ourPreludes.push_back(curr);
      replaceCurrent(builder.makeUnreachable());
    } else if (curr->type.isConcrete()) {
      // use a local
      auto type = curr->type;
      Index temp = builder.addVar(getFunction(), type);
      ourPreludes.push_back(builder.makeLocalSet(temp, curr));
      replaceCurrent(builder.makeLocalGet(temp, type));
    }

    // next, finish up: migrate our preludes if we can
    if (!ourPreludes.empty()) {
      auto* parent = getParent();
      if (parent && !Properties::isControlFlowStructure(parent)) {
        auto& parentPreludes = preludes[parent];
        for (auto* prelude : ourPreludes) {
          parentPreludes.push_back(prelude);
        }
      } else {
        // keep our preludes, parent will handle them
        preludes[getCurrent()].swap(ourPreludes);
      }
    }
  }

  void visitFunction(Function* curr) {
    auto* originalBody = curr->body;
    // if the body is a block with a result, turn that into a return
    if (curr->body->type.isConcrete()) {
      curr->body = Builder(*getModule()).makeReturn(curr->body);
    }
    // the body may have preludes
    curr->body = getPreludesWithExpression(originalBody, curr->body);

    // Flatten can generate blocks within 'catch', making pops invalid. Fix them
    // up.
    EHUtils::handleBlockNestedPops(curr, *getModule());
  }

private:
  // gets an expression, either by itself, or in a block with its
  // preludes (which we use up) before it
  Expression* getPreludesWithExpression(Expression* curr) {
    return getPreludesWithExpression(curr, curr);
  }

  // gets an expression, either by itself, or in a block with some
  // preludes (which we use up) for another expression before it
  Expression* getPreludesWithExpression(Expression* preluder,
                                        Expression* after) {
    auto iter = preludes.find(preluder);
    if (iter == preludes.end()) {
      return after;
    }
    // we have preludes
    auto& thePreludes = iter->second;
    auto* ret = Builder(*getModule()).makeBlock(thePreludes);
    thePreludes.clear();
    ret->list.push_back(after);
    ret->finalize();
    return ret;
  }

  // get the temp local to be used for breaks to that target. allocates
  // one if there isn't one yet
  Index getTempForBreakTarget(Name name, Type type) {
    auto iter = breakTemps.find(name);
    if (iter != breakTemps.end()) {
      return iter->second;
    } else {
      return breakTemps[name] =
               Builder(*getModule()).addVar(getFunction(), type);
    }
  }
};

Pass* createFlattenPass() { return new Flatten(); }

} // namespace wasm<|MERGE_RESOLUTION|>--- conflicted
+++ resolved
@@ -39,18 +39,6 @@
 // today. For now, error on this; eventually changes in the spec regarding
 // null-nullability may make this easier.
 
-<<<<<<< HEAD
-#include "ir/branch-utils.h"
-#include "ir/effects.h"
-#include "ir/eh-utils.h"
-#include "ir/flat.h"
-#include "ir/properties.h"
-#include "ir/type-updating.h"
-#include "ir/utils.h"
-#include "pass.h"
-#include "wasm-builder.h"
-#include "../wasm.h"
-=======
 #include <ir/branch-utils.h>
 #include <ir/effects.h>
 #include <ir/eh-utils.h>
@@ -59,8 +47,7 @@
 #include <ir/utils.h>
 #include <pass.h>
 #include <wasm-builder.h>
-#include <wasm.h>
->>>>>>> 25e5aa67
+#include "../wasm.h"
 
 namespace wasm {
 

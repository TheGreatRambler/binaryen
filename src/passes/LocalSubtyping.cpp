/*
 * Copyright 2021 WebAssembly Community Group participants
 *
 * Licensed under the Apache License, Version 2.0 (the "License");
 * you may not use this file except in compliance with the License.
 * You may obtain a copy of the License at
 *
 *     http://www.apache.org/licenses/LICENSE-2.0
 *
 * Unless required by applicable law or agreed to in writing, software
 * distributed under the License is distributed on an "AS IS" BASIS,
 * WITHOUT WARRANTIES OR CONDITIONS OF ANY KIND, either express or implied.
 * See the License for the specific language governing permissions and
 * limitations under the License.
 */

//
// Refines the types of locals where possible. That is, if a local is assigned
// types that are more specific than the local's declared type, refine the
// declared type. This can then potentially unlock optimizations later when the
// local is used, as we have more type info. (However, it may also increase code
// size in theory, if we end up declaring more types - TODO investigate.)
//

<<<<<<< HEAD
#include "ir/find_all.h"
#include "ir/linear-execution.h"
#include "ir/local-graph.h"
#include "ir/lubs.h"
#include "ir/utils.h"
#include "pass.h"
#include "wasm-builder.h"
#include "../wasm.h"
=======
#include <ir/find_all.h>
#include <ir/linear-execution.h>
#include <ir/local-graph.h>
#include <ir/local-structural-dominance.h>
#include <ir/lubs.h>
#include <ir/utils.h>
#include <pass.h>
#include <wasm-builder.h>
#include <wasm.h>
>>>>>>> 25e5aa67

namespace wasm {

struct LocalSubtyping : public WalkerPass<PostWalker<LocalSubtyping>> {
  bool isFunctionParallel() override { return true; }

  // This pass carefully avoids breaking validation by only refining a local's
  // type to be non-nullable if it would validate.
  bool requiresNonNullableLocalFixups() override { return false; }

  std::unique_ptr<Pass> create() override {
    return std::make_unique<LocalSubtyping>();
  }

  void doWalkFunction(Function* func) {
    if (!getModule()->features.hasGC()) {
      return;
    }

    auto numLocals = func->getNumLocals();

    // Compute the local graph. We need to get the list of gets and sets for
    // each local, so that we can do the analysis. For non-nullable locals, we
    // also need to know when the default value of a local is used: if so then
    // we cannot change that type, as if we change the local type to
    // non-nullable then we'd be accessing the default, which is not allowed.
    //
    // TODO: Optimize this, as LocalGraph computes more than we need, and on
    //       more locals than we need.
    LocalGraph localGraph(func);

    // For each local index, compute all the the sets and gets.
    std::vector<std::vector<LocalSet*>> setsForLocal(numLocals);
    std::vector<std::vector<LocalGet*>> getsForLocal(numLocals);

    for (auto& [curr, _] : localGraph.locations) {
      if (auto* set = curr->dynCast<LocalSet>()) {
        setsForLocal[set->index].push_back(set);
      } else {
        auto* get = curr->cast<LocalGet>();
        getsForLocal[get->index].push_back(get);
      }
    }

    // Find which vars can be non-nullable.
    std::unordered_set<Index> cannotBeNonNullable;

    if (getModule()->features.hasGCNNLocals()) {
      // If the feature is enabled then the only constraint is being able to
      // read the default value - if it is readable, the local cannot become
      // non-nullable.
      for (auto& [get, sets] : localGraph.getSetses) {
        auto index = get->index;
        if (func->isVar(index) &&
            std::any_of(sets.begin(), sets.end(), [&](LocalSet* set) {
              return set == nullptr;
            })) {
          cannotBeNonNullable.insert(index);
        }
      }
    } else {
      // Without GCNNLocals, validation rules follow the spec rules: all gets
      // must be dominated structurally by sets, for the local to be non-
      // nullable.
      LocalStructuralDominance info(func, *getModule());
      for (auto index : info.nonDominatingIndices) {
        cannotBeNonNullable.insert(index);
      }
    }

    auto varBase = func->getVarIndexBase();

    // Keep iterating while we find things to change. There can be chains like
    // X -> Y -> Z where one change enables more. Note that we are O(N^2) on
    // that atm, but it is a rare pattern as general optimizations
    // (SimplifyLocals and CoalesceLocals) break up such things; also, even if
    // we tracked changes more carefully we'd have the case of nested tees
    // where we could still be O(N^2), so we'd need something more complex here
    // involving topological sorting. Leave that for if the need arises.

    // TODO: handle cycles of X -> Y -> X etc.

    bool more;
    bool optimized = false;

    do {
      more = false;

      // First, refinalize which will recompute least upper bounds on ifs and
      // blocks, etc., potentially finding a more specific type. Note that
      // that utility does not tell us if it changed anything, so we depend on
      // the next step for knowing if there is more work to do.
      ReFinalize().walkFunctionInModule(func, getModule());

      // Second, find vars whose actual applied values allow a more specific
      // type.

      for (Index i = varBase; i < numLocals; i++) {
        auto oldType = func->getLocalType(i);

        // Find all the types assigned to the var, and compute the optimal LUB.
        LUBFinder lub;
        for (auto* set : setsForLocal[i]) {
          lub.noteUpdatableExpression(set->value);
          if (lub.getBestPossible() == oldType) {
            break;
          }
        }
        if (!lub.noted()) {
          // Nothing is assigned to this local (other opts will remove it).
          continue;
        }

        auto newType = lub.getBestPossible();
        assert(newType != Type::none); // in valid wasm there must be a LUB

        // Remove non-nullability if we disallow that in locals.
        if (newType.isNonNullable()) {
          if (cannotBeNonNullable.count(i)) {
            newType = Type(newType.getHeapType(), Nullable);
          }
        } else if (!newType.isDefaultable()) {
          // Aside from the case we just handled of allowed non-nullability, we
          // cannot put anything else in a local that does not have a default
          // value.
          continue;
        }

        if (newType != oldType) {
          // We found a more specific type!
          assert(Type::isSubType(newType, oldType));
          func->vars[i - varBase] = newType;
          more = true;
          optimized = true;
          lub.updateNulls();

          // Update gets and tees.
          for (auto* get : getsForLocal[i]) {
            get->type = newType;
          }

          // NB: These tee updates will not be needed if the type of tees
          //     becomes that of their value, in the spec.
          for (auto* set : setsForLocal[i]) {
            if (set->isTee()) {
              set->type = newType;
              set->finalize();
            }
          }
        }
      }
    } while (more);

    // If we ever optimized, then we also need to do a final pass to update any
    // unreachable gets and tees. They are not seen or updated in the above
    // analysis, but must be fixed up for validation to work.
    if (optimized) {
      for (auto* get : FindAll<LocalGet>(func->body).list) {
        get->type = func->getLocalType(get->index);
      }
      for (auto* set : FindAll<LocalSet>(func->body).list) {
        auto newType = func->getLocalType(set->index);
        if (set->isTee()) {
          set->type = newType;
          set->finalize();
        }

        // If this set was not processed earlier - that is, if it is in
        // unreachable code - then it may have an incompatible type. That is,
        // If we saw a reachable set that writes type A, and this set writes
        // type B, we may have specialized the local type to A, but the value
        // of type B in this unreachable set is no longer valid to write to
        // that local. In such a case we must do additional work.
        if (!Type::isSubType(set->value->type, newType)) {
          // The type is incompatible. To fix this, replace
          //
          //  (set (bad-value))
          //
          // with
          //
          //  (set (block
          //   (drop (bad-value))
          //   (unreachable)
          //  ))
          //
          // (We cannot just ignore the bad value, as it may contain a break to
          // a target that is necessary for validation.)
          Builder builder(*getModule());
          set->value = builder.makeSequence(builder.makeDrop(set->value),
                                            builder.makeUnreachable());
        }
      }

      // Also update their parents.
      ReFinalize().walkFunctionInModule(func, getModule());
    }
  }
};

Pass* createLocalSubtypingPass() { return new LocalSubtyping(); }

} // namespace wasm<|MERGE_RESOLUTION|>--- conflicted
+++ resolved
@@ -22,16 +22,6 @@
 // size in theory, if we end up declaring more types - TODO investigate.)
 //
 
-<<<<<<< HEAD
-#include "ir/find_all.h"
-#include "ir/linear-execution.h"
-#include "ir/local-graph.h"
-#include "ir/lubs.h"
-#include "ir/utils.h"
-#include "pass.h"
-#include "wasm-builder.h"
-#include "../wasm.h"
-=======
 #include <ir/find_all.h>
 #include <ir/linear-execution.h>
 #include <ir/local-graph.h>
@@ -40,8 +30,7 @@
 #include <ir/utils.h>
 #include <pass.h>
 #include <wasm-builder.h>
-#include <wasm.h>
->>>>>>> 25e5aa67
+#include "../wasm.h"
 
 namespace wasm {
 

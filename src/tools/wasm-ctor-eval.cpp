/*
 * Copyright 2017 WebAssembly Community Group participants
 *
 * Licensed under the Apache License, Version 2.0 (the "License");
 * you may not use this file except in compliance with the License.
 * You may obtain a copy of the License at
 *
 *     http://www.apache.org/licenses/LICENSE-2.0
 *
 * Unless required by applicable law or agreed to in writing, software
 * distributed under the License is distributed on an "AS IS" BASIS,
 * WITHOUT WARRANTIES OR CONDITIONS OF ANY KIND, either express or implied.
 * See the License for the specific language governing permissions and
 * limitations under the License.
 */

//
// Loads wasm plus a list of functions that are global ctors, i.e.,
// are to be executed. It then executes as many of them as it can,
// applying their changes to memory as needed, then writes it. In
// other words, this executes code at compile time to speed up
// startup later.
//

#include <memory>

#include "asmjs/shared-constants.h"
#include "ir/global-utils.h"
#include "ir/import-utils.h"
#include "ir/literal-utils.h"
#include "ir/memory-utils.h"
#include "ir/names.h"
#include "pass.h"
#include "support/colors.h"
#include "support/file.h"
#include "support/string.h"
#include "tool-options.h"
#include "wasm-builder.h"
#include "wasm-interpreter.h"
#include "wasm-io.h"
#include "wasm-validator.h"

using namespace wasm;

namespace {

struct FailToEvalException {
  std::string why;
  FailToEvalException(std::string why) : why(why) {}
};

// The prefix for a recommendation, so it is aligned properly with the rest of
// the output.
#define RECOMMENDATION "\n       recommendation: "

// We do not have access to imported globals
class EvallingGlobalManager {
  // values of globals
  std::map<Name, Literals> globals;

  // globals that are dangerous to modify in the module
  std::set<Name> dangerousGlobals;

  // whether we are done adding new globals
  bool sealed = false;

public:
  void addDangerous(Name name) { dangerousGlobals.insert(name); }

  void seal() { sealed = true; }

  Literals& operator[](Name name) {
    if (dangerousGlobals.count(name) > 0) {
      std::string extra;
      if (name == "___dso_handle") {
        extra = RECOMMENDATION
          "build with -s NO_EXIT_RUNTIME=1 so that "
          "calls to atexit that use ___dso_handle are not emitted";
      }
      throw FailToEvalException(
        std::string(
          "tried to access a dangerous (import-initialized) global: ") +
        name.str + extra);
    }
    return globals[name];
  }

  struct Iterator {
    Name first;
    Literals second;
    bool found;

    Iterator() : found(false) {}
    Iterator(Name name, Literals value)
      : first(name), second(value), found(true) {}

    bool operator==(const Iterator& other) {
      return first == other.first && second == other.second &&
             found == other.found;
    }
    bool operator!=(const Iterator& other) { return !(*this == other); }
  };

  Iterator find(Name name) {
    if (globals.find(name) == globals.end()) {
      return end();
    }
    return Iterator(name, globals[name]);
  }

  Iterator end() { return Iterator(); }

  // Receives a module and applies the state of globals here into the globals
  // in that module.
  void applyToModule(Module& wasm) {
    Builder builder(wasm);
    for (const auto& [name, value] : globals) {
      wasm.getGlobal(name)->init = builder.makeConstantExpression(value);
    }
  }
};

class EvallingModuleInstance
  : public ModuleInstanceBase<EvallingGlobalManager, EvallingModuleInstance> {
public:
  EvallingModuleInstance(Module& wasm,
                         ExternalInterface* externalInterface,
                         std::map<Name, std::shared_ptr<EvallingModuleInstance>>
                           linkedInstances_ = {})
    : ModuleInstanceBase(wasm, externalInterface, linkedInstances_) {
    // if any global in the module has a non-const constructor, it is using a
    // global import, which we don't have, and is illegal to use
    ModuleUtils::iterDefinedGlobals(wasm, [&](Global* global) {
      if (!global->init->is<Const>()) {
        // this global is dangerously initialized by an import, so if it is
        // used, we must fail
        globals.addDangerous(global->name);
      }
    });
  }
};

// Build an artificial `env` module based on a module's imports, so that the
// interpreter can use correct object instances. It initializes usable global
// imports, and fills the rest with fake values since those are dangerous to
// use. we will fail if dangerous globals are used.
std::unique_ptr<Module> buildEnvModule(Module& wasm) {
  auto env = std::make_unique<Module>();
  env->name = "env";

  // create empty functions with similar signature
  ModuleUtils::iterImportedFunctions(wasm, [&](Function* func) {
    if (func->module == env->name) {
      Builder builder(*env);
      auto* copied = ModuleUtils::copyFunction(func, *env);
      copied->module = Name();
      copied->base = Name();
      copied->body = builder.makeUnreachable();
      env->addExport(
        builder.makeExport(func->base, copied->name, ExternalKind::Function));
    }
  });

  // create tables with similar initial and max values
  ModuleUtils::iterImportedTables(wasm, [&](Table* table) {
    if (table->module == env->name) {
      auto* copied = ModuleUtils::copyTable(table, *env);
      copied->module = Name();
      copied->base = Name();
      env->addExport(Builder(*env).makeExport(
        table->base, copied->name, ExternalKind::Table));
    }
  });

  ModuleUtils::iterImportedGlobals(wasm, [&](Global* global) {
    if (global->module == env->name) {
      auto* copied = ModuleUtils::copyGlobal(global, *env);
      copied->module = Name();
      copied->base = Name();

      Builder builder(*env);
      copied->init = builder.makeConst(Literal::makeZero(global->type));
      env->addExport(
        builder.makeExport(global->base, copied->name, ExternalKind::Global));
    }
  });

  // create an exported memory with the same initial and max size
  ModuleUtils::iterImportedMemories(wasm, [&](Memory* memory) {
    if (memory->module == env->name) {
      env->memory.name = wasm.memory.name;
      env->memory.exists = true;
      env->memory.initial = memory->initial;
      env->memory.max = memory->max;
      env->memory.shared = memory->shared;
      env->memory.indexType = memory->indexType;
      env->addExport(Builder(*env).makeExport(
        wasm.memory.base, wasm.memory.name, ExternalKind::Memory));
    }
  });

  return env;
}

// Whether to ignore external input to the program as it runs. If set, we will
// assume that stdin is empty, that any env vars we try to read are not set,
// that there are not arguments passed to main, etc.
static bool ignoreExternalInput = false;

struct CtorEvalExternalInterface : EvallingModuleInstance::ExternalInterface {
  Module* wasm;
  EvallingModuleInstance* instance;
  std::map<Name, std::shared_ptr<EvallingModuleInstance>> linkedInstances;

  // A representation of the contents of wasm memory as we execute.
  std::vector<char> memory;

  CtorEvalExternalInterface(
    std::map<Name, std::shared_ptr<EvallingModuleInstance>> linkedInstances_ =
      {}) {
    linkedInstances.swap(linkedInstances_);
  }

  // Called when we want to apply the current state of execution to the Module.
  // Until this is called the Module is never changed.
  void applyToModule() {
    // If nothing was ever written to memory then there is nothing to update.
    if (!memory.empty()) {
      applyMemoryToModule();
    }

    instance->globals.applyToModule(*wasm);
  }

  void init(Module& wasm_, EvallingModuleInstance& instance_) override {
    wasm = &wasm_;
    instance = &instance_;
  }

  void importGlobals(EvallingGlobalManager& globals, Module& wasm_) override {
    ModuleUtils::iterImportedGlobals(wasm_, [&](Global* global) {
      auto it = linkedInstances.find(global->module);
      if (it != linkedInstances.end()) {
        auto* inst = it->second.get();
        auto* globalExport = inst->wasm.getExportOrNull(global->base);
        if (!globalExport) {
          throw FailToEvalException(std::string("importGlobals: ") +
                                    global->module.str + "." +
                                    global->base.str);
        }
        globals[global->name] = inst->globals[globalExport->value];
      } else {
        throw FailToEvalException(std::string("importGlobals: ") +
                                  global->module.str + "." + global->base.str);
      }
    });
  }

  Literals callImport(Function* import, LiteralList& arguments) override {
    Name WASI("wasi_snapshot_preview1");

    if (ignoreExternalInput) {
      if (import->module == WASI) {
        if (import->base == "environ_sizes_get") {
          if (arguments.size() != 2 || arguments[0].type != Type::i32 ||
              import->getResults() != Type::i32) {
            throw FailToEvalException("wasi environ_sizes_get has wrong sig");
          }

          // Write out a count of i32(0) and return __WASI_ERRNO_SUCCESS (0).
          store32(arguments[0].geti32(), 0);
          return {Literal(int32_t(0))};
        }

        if (import->base == "environ_get") {
          if (arguments.size() != 2 || arguments[0].type != Type::i32 ||
              import->getResults() != Type::i32) {
            throw FailToEvalException("wasi environ_get has wrong sig");
          }

          // Just return __WASI_ERRNO_SUCCESS (0).
          return {Literal(int32_t(0))};
        }

        if (import->base == "args_sizes_get") {
          if (arguments.size() != 2 || arguments[0].type != Type::i32 ||
              import->getResults() != Type::i32) {
            throw FailToEvalException("wasi args_sizes_get has wrong sig");
          }

          // Write out an argc of i32(0) and return a __WASI_ERRNO_SUCCESS (0).
          store32(arguments[0].geti32(), 0);
          return {Literal(int32_t(0))};
        }

        if (import->base == "args_get") {
          if (arguments.size() != 2 || arguments[0].type != Type::i32 ||
              import->getResults() != Type::i32) {
            throw FailToEvalException("wasi args_get has wrong sig");
          }

          // Just return __WASI_ERRNO_SUCCESS (0).
          return {Literal(int32_t(0))};
        }

        // Otherwise, we don't recognize this import; continue normally to
        // error.
      }
    }

    std::string extra;
    if (import->module == ENV && import->base == "___cxa_atexit") {
      extra = RECOMMENDATION "build with -s NO_EXIT_RUNTIME=1 so that calls "
                             "to atexit are not emitted";
    } else if (import->module == WASI && !ignoreExternalInput) {
      extra = RECOMMENDATION "consider --ignore-external-input";
    }
    throw FailToEvalException(std::string("call import: ") +
                              import->module.str + "." + import->base.str +
                              extra);
  }

  // We assume the table is not modified FIXME
  Literals callTable(Name tableName,
                     Index index,
                     HeapType sig,
                     LiteralList& arguments,
                     Type result,
                     EvallingModuleInstance& instance) override {

    std::unordered_map<wasm::Name, std::vector<wasm::Name>>::iterator it;

    auto* table = wasm->getTableOrNull(tableName);
    if (!table) {
      throw FailToEvalException("callTable on non-existing table");
    }

    // Look through the segments and find the function. Segments can overlap,
    // so we want the last one.
    Name targetFunc;
    for (auto& segment : wasm->elementSegments) {
      if (segment->table != tableName) {
        continue;
      }

      Index start;
      // look for the index in this segment. if it has a constant offset, we
      // look in the proper range. if it instead gets a global, we rely on the
      // fact that when not dynamically linking then the table is loaded at
      // offset 0.
      if (auto* c = segment->offset->dynCast<Const>()) {
        start = c->value.getInteger();
      } else if (segment->offset->is<GlobalGet>()) {
        start = 0;
      } else {
        // wasm spec only allows const and global.get there
        WASM_UNREACHABLE("invalid expr type");
      }
      auto end = start + segment->data.size();
      if (start <= index && index < end) {
        auto entry = segment->data[index - start];
        if (auto* get = entry->dynCast<RefFunc>()) {
          targetFunc = get->func;
        } else {
          throw FailToEvalException(
            std::string("callTable on uninitialized entry"));
        }
      }
    }

    if (!targetFunc.is()) {
      throw FailToEvalException(
        std::string("callTable on index not found in static segments: ") +
        std::to_string(index));
    }

    // If this is one of our functions, we can call it; if it was
    // imported, fail.
    auto* func = wasm->getFunction(targetFunc);
    if (func->type != sig) {
      throw FailToEvalException(std::string("callTable signature mismatch: ") +
                                targetFunc.str);
    }
    if (!func->imported()) {
      return instance.callFunctionInternal(targetFunc, arguments);
    } else {
      throw FailToEvalException(
        std::string("callTable on imported function: ") + targetFunc.str);
    }
  }

  Index tableSize(Name tableName) override {
    throw FailToEvalException("table size");
  }

  Literal tableLoad(Name tableName, Index index) override {
    throw FailToEvalException("table.get: TODO");
  }

  // called during initialization
  void tableStore(Name tableName, Index index, const Literal& value) override {}

  int8_t load8s(Address addr) override { return doLoad<int8_t>(addr); }
  uint8_t load8u(Address addr) override { return doLoad<uint8_t>(addr); }
  int16_t load16s(Address addr) override { return doLoad<int16_t>(addr); }
  uint16_t load16u(Address addr) override { return doLoad<uint16_t>(addr); }
  int32_t load32s(Address addr) override { return doLoad<int32_t>(addr); }
  uint32_t load32u(Address addr) override { return doLoad<uint32_t>(addr); }
  int64_t load64s(Address addr) override { return doLoad<int64_t>(addr); }
  uint64_t load64u(Address addr) override { return doLoad<uint64_t>(addr); }

  void store8(Address addr, int8_t value) override {
    doStore<int8_t>(addr, value);
  }
  void store16(Address addr, int16_t value) override {
    doStore<int16_t>(addr, value);
  }
  void store32(Address addr, int32_t value) override {
    doStore<int32_t>(addr, value);
  }
  void store64(Address addr, int64_t value) override {
    doStore<int64_t>(addr, value);
  }

  bool growMemory(Address /*oldSize*/, Address /*newSize*/) override {
    throw FailToEvalException("grow memory");
  }

  bool growTable(Name /*name*/,
                 const Literal& /*value*/,
                 Index /*oldSize*/,
                 Index /*newSize*/) override {
    throw FailToEvalException("grow table");
  }

  void trap(const char* why) override {
    throw FailToEvalException(std::string("trap: ") + why);
  }

  void hostLimit(const char* why) override {
    throw FailToEvalException(std::string("trap: ") + why);
  }

  void throwException(const WasmException& exn) override {
    std::stringstream ss;
    ss << "exception thrown: " << exn;
    throw FailToEvalException(ss.str());
  }

private:
  // TODO: handle unaligned too, see shell-interface

  template<typename T> T* getMemory(Address address) {
    // resize the memory buffer as needed.
    auto max = address + sizeof(T);
    if (max > memory.size()) {
      memory.resize(max);
    }
    return (T*)(&memory[address]);
  }

  template<typename T> void doStore(Address address, T value) {
    // do a memcpy to avoid undefined behavior if unaligned
    memcpy(getMemory<T>(address), &value, sizeof(T));
  }

  template<typename T> T doLoad(Address address) {
    // do a memcpy to avoid undefined behavior if unaligned
    T ret;
    memcpy(&ret, getMemory<T>(address), sizeof(T));
    return ret;
  }

  void applyMemoryToModule() {
    // Memory must have already been flattened into the standard form: one
    // segment at offset 0, or none.
    if (wasm->memory.segments.empty()) {
      Builder builder(*wasm);
      std::vector<char> empty;
      wasm->memory.segments.push_back(
        Memory::Segment(builder.makeConst(int32_t(0)), empty));
    }
    auto& segment = wasm->memory.segments[0];
    assert(segment.offset->cast<Const>()->value.getInteger() == 0);

    // Copy the current memory contents after execution into the Module's
    // memory.
    segment.data = memory;
  }
};

// The outcome of evalling a ctor is one of three states:
//
// 1. We failed to eval it completely (but perhaps we succeeded partially). In
//    that case the std::optional here contains nothing.
// 2. We evalled it completely, and it is a function with no return value, so
//    it contains an empty Literals.
// 3. We evalled it completely, and it is a function with a return value, so
//    it contains Literals with those results.
using EvalCtorOutcome = std::optional<Literals>;

// Eval a single ctor function. Returns whether we succeeded to completely
// evaluate the ctor (which means that the caller can proceed to try to eval
// further ctors if there are any), and if we did, the results if the function
// returns any.
EvalCtorOutcome evalCtor(EvallingModuleInstance& instance,
                         CtorEvalExternalInterface& interface,
                         Name funcName,
                         Name exportName) {
  auto& wasm = instance.wasm;
  auto* func = wasm.getFunction(funcName);

  // We don't know the values of parameters, so give up if there are any, unless
  // we are ignoring them.
  if (func->getNumParams() > 0 && !ignoreExternalInput) {
    std::cout << "  ...stopping due to params\n";
<<<<<<< HEAD
    std::cout << RECOMMENDATION "consider --ignore-external-input";
    return EvalCtorOutcome::incomplete();
=======
    return EvalCtorOutcome();
>>>>>>> 10b1ad72
  }

  // If there are params, we are ignoring them (or we would have quit earlier);
  // set those up with zeros.
  LiteralList params;
  for (Index i = 0; i < func->getNumParams(); i++) {
    auto type = func->getLocalType(i);
    if (!LiteralUtils::canMakeZero(type)) {
      std::cout << "  ...stopping due to non-zeroable param\n";
      return EvalCtorOutcome::incomplete();
    }
    params.push_back(Literal::makeZero(type));
  }

  // We want to handle the form of the global constructor function in LLVM. That
  // looks like this:
  //
  //    (func $__wasm_call_ctors
  //      (call $ctor.1)
  //      (call $ctor.2)
  //      (call $ctor.3)
  //    )
  //
  // Some of those ctors may be inlined, however, which would mean that the
  // function could have locals, control flow, etc. However, we assume for now
  // that it does not have parameters at least (whose values we can't tell).
  // And for now we look for a toplevel block and process its children one at a
  // time. This allows us to eval some of the $ctor.* functions (or their
  // inlined contents) even if not all.
  //
  // TODO: Support complete partial evalling, that is, evaluate parts of an
  //       arbitrary function, and not just a sequence in a single toplevel
  //       block.

  if (auto* block = func->body->dynCast<Block>()) {
    // Go through the items in the block and try to execute them. We do all this
    // in a single function scope for all the executions.
    EvallingModuleInstance::FunctionScope scope(func, params);

    EvallingModuleInstance::RuntimeExpressionRunner expressionRunner(
      instance, scope, instance.maxDepth);

    // After we successfully eval a line we will apply the changes here. This is
    // the same idea as applyToModule() - we must only do it after an entire
    // atomic "chunk" has been processed, we do not want partial updates from
    // an item in the block that we only partially evalled.
    EvallingModuleInstance::FunctionScope appliedScope(func, params);

    Literals results;
    Index successes = 0;
    for (auto* curr : block->list) {
      Flow flow;
      try {
        flow = expressionRunner.visit(curr);
      } catch (FailToEvalException& fail) {
        if (successes == 0) {
          std::cout << "  ...stopping (in block) since could not eval: "
                    << fail.why << "\n";
        } else {
          std::cout << "  ...partial evalling successful, but stopping since "
                       "could not eval: "
                    << fail.why << "\n";
        }
        break;
      }

      // So far so good! Apply the results.
      interface.applyToModule();
      appliedScope = scope;
      successes++;

      // Note the values here, if any. If we are exiting the function now then
      // these will be returned.
      results = flow.values;

      if (flow.breaking()) {
        // We are returning out of the function (either via a return, or via a
        // break to |block|, which has the same outcome. That means we don't
        // need to execute any more lines, and can consider them to be executed.
        std::cout << "  ...stopping in block due to break\n";

        // Mark us as having succeeded on the entire block, since we have: we
        // are skipping the rest, which means there is no problem there. We must
        // set this here so that lower down we realize that we've evalled
        // everything.
        successes = block->list.size();
        break;
      }
    }

    if (successes > 0 && successes < block->list.size()) {
      // We managed to eval some but not all. That means we can't just remove
      // the entire function, but need to keep parts of it - the parts we have
      // not evalled - around. To do so, we create a copy of the function with
      // the partially-evalled contents and make the export use that (as the
      // function may be used in other places than the export, which we do not
      // want to affect).
      auto copyName = Names::getValidFunctionName(wasm, funcName);
      auto* copyFunc = ModuleUtils::copyFunction(func, wasm, copyName);
      wasm.getExport(exportName)->value = copyName;

      // Remove the items we've evalled.
      Builder builder(wasm);
      auto* copyBlock = copyFunc->body->cast<Block>();
      for (Index i = 0; i < successes; i++) {
        copyBlock->list[i] = builder.makeNop();
      }

      // Write out the values of locals, that is the local state after evalling
      // the things we've just nopped. For simplicity we just write out all of
      // locals, and leave it to the optimizer to remove redundant or
      // unnecessary operations.
      std::vector<Expression*> localSets;
      for (Index i = 0; i < copyFunc->getNumLocals(); i++) {
        auto value = appliedScope.locals[i];
        localSets.push_back(
          builder.makeLocalSet(i, builder.makeConstantExpression(value)));
      }

      // Put the local sets at the front of the block. We know there must be a
      // nop in that position (since we've evalled at least one item in the
      // block, and replaced it with a nop), so we can overwrite it.
      copyBlock->list[0] = builder.makeBlock(localSets);

      // Interesting optimizations may be possible both due to removing some but
      // not all of the code, and due to the locals we just added.
      PassRunner passRunner(&wasm,
                            PassOptions::getWithDefaultOptimizationOptions());
      passRunner.addDefaultFunctionOptimizationPasses();
      passRunner.runOnFunction(copyFunc);
    }

    // Return true if we evalled the entire block. Otherwise, even if we evalled
    // some of it, the caller must stop trying to eval further things.
    if (successes == block->list.size()) {
      return EvalCtorOutcome(results);
    } else {
      return EvalCtorOutcome();
    }
  }

  // Otherwise, we don't recognize a pattern that allows us to do partial
  // evalling. So simply call the entire function at once and see if we can
  // optimize that.

  Literals results;
  try {
    results = instance.callFunction(funcName, params);
  } catch (FailToEvalException& fail) {
    std::cout << "  ...stopping since could not eval: " << fail.why << "\n";
    return EvalCtorOutcome();
  }

  // Success! Apply the results.
  interface.applyToModule();
  return EvalCtorOutcome(results);
}

// Eval all ctors in a module.
void evalCtors(Module& wasm,
               std::vector<std::string>& ctors,
               std::vector<std::string>& keptExports) {
  std::unordered_set<std::string> keptExportsSet(keptExports.begin(),
                                                 keptExports.end());

  std::map<Name, std::shared_ptr<EvallingModuleInstance>> linkedInstances;

  // build and link the env module
  auto envModule = buildEnvModule(wasm);
  CtorEvalExternalInterface envInterface;
  auto envInstance =
    std::make_shared<EvallingModuleInstance>(*envModule, &envInterface);
  linkedInstances[envModule->name] = envInstance;

  CtorEvalExternalInterface interface(linkedInstances);
  try {
    // create an instance for evalling
    EvallingModuleInstance instance(wasm, &interface, linkedInstances);
    // we should not add new globals from here on; as a result, using
    // an imported global will fail, as it is missing and so looks new
    instance.globals.seal();
    // go one by one, in order, until we fail
    // TODO: if we knew priorities, we could reorder?
    for (auto& ctor : ctors) {
      std::cout << "trying to eval " << ctor << '\n';
      Export* ex = wasm.getExportOrNull(ctor);
      if (!ex) {
        Fatal() << "export not found: " << ctor;
      }
      auto funcName = ex->value;
      auto outcome = evalCtor(instance, interface, funcName, ctor);
      if (!outcome) {
        std::cout << "  ...stopping\n";
        return;
      }

      // Success! And we can continue to try more.
      std::cout << "  ...success on " << ctor << ".\n";

      // Remove the export if we should.
      auto* exp = wasm.getExport(ctor);
      if (!keptExportsSet.count(ctor)) {
        wasm.removeExport(exp->name);
      } else {
        // We are keeping around the export, which should now refer to an
        // empty function since calling the export should do nothing.
        auto* func = wasm.getFunction(exp->value);
        auto copyName = Names::getValidFunctionName(wasm, func->name);
        auto* copyFunc = ModuleUtils::copyFunction(func, wasm, copyName);
        if (func->getResults() == Type::none) {
          copyFunc->body = Builder(wasm).makeNop();
        } else {
          copyFunc->body = Builder(wasm).makeConstantExpression(*outcome);
        }
        wasm.getExport(exp->name)->value = copyName;
      }
    }
  } catch (FailToEvalException& fail) {
    // that's it, we failed to even create the instance
    std::cout << "  ...stopping since could not create module instance: "
              << fail.why << "\n";
    return;
  }
}

static bool canEval(Module& wasm) {
  // Check if we can flatten memory. We need to do so currently because of how
  // we assume memory is simple and flat. TODO
  if (!MemoryUtils::flatten(wasm)) {
    std::cout << "  ...stopping since could not flatten memory\n";
    return false;
  }
  return true;
}

} // anonymous namespace

//
// main
//

int main(int argc, const char* argv[]) {
  Name entry;
  std::vector<std::string> passes;
  bool emitBinary = true;
  bool debugInfo = false;
  String::Split ctors;
  String::Split keptExports;

  const std::string WasmCtorEvalOption = "wasm-ctor-eval options";

  ToolOptions options("wasm-ctor-eval",
                      "Execute C++ global constructors ahead of time");
  options
    .add("--output",
         "-o",
         "Output file (stdout if not specified)",
         WasmCtorEvalOption,
         Options::Arguments::One,
         [](Options* o, const std::string& argument) {
           o->extra["output"] = argument;
           Colors::setEnabled(false);
         })
    .add("--emit-text",
         "-S",
         "Emit text instead of binary for the output file",
         WasmCtorEvalOption,
         Options::Arguments::Zero,
         [&](Options* o, const std::string& argument) { emitBinary = false; })
    .add("--debuginfo",
         "-g",
         "Emit names section and debug info",
         WasmCtorEvalOption,
         Options::Arguments::Zero,
         [&](Options* o, const std::string& arguments) { debugInfo = true; })
    .add("--ctors",
         "-c",
         "Comma-separated list of global constructor functions to evaluate",
         WasmCtorEvalOption,
         Options::Arguments::One,
         [&](Options* o, const std::string& argument) {
           ctors = String::Split(argument, ",");
         })
    .add(
      "--kept-exports",
      "-ke",
      "Comma-separated list of ctors whose exports we keep around even if we "
      "eval those ctors",
      WasmCtorEvalOption,
      Options::Arguments::One,
      [&](Options* o, const std::string& argument) {
        keptExports = String::Split(argument, ",");
      })
    .add("--ignore-external-input",
         "-ipi",
         "Assumes no env vars are to be read, stdin is empty, etc.",
         WasmCtorEvalOption,
         Options::Arguments::Zero,
         [&](Options* o, const std::string& argument) {
           ignoreExternalInput = true;
         })
    .add_positional("INFILE",
                    Options::Arguments::One,
                    [](Options* o, const std::string& argument) {
                      o->extra["infile"] = argument;
                    });
  options.parse(argc, argv);

  auto input(read_file<std::string>(options.extra["infile"], Flags::Text));

  Module wasm;
  options.applyFeatures(wasm);

  {
    if (options.debug) {
      std::cout << "reading...\n";
    }
    ModuleReader reader;
    try {
      reader.read(options.extra["infile"], wasm);
    } catch (ParseException& p) {
      p.dump(std::cout);
      Fatal() << "error in parsing input";
    }
  }

  if (!WasmValidator().validate(wasm)) {
    std::cout << wasm << '\n';
    Fatal() << "error in validating input";
  }

  if (canEval(wasm)) {
    evalCtors(wasm, ctors, keptExports);

    // Do some useful optimizations after the evalling
    {
      PassRunner passRunner(&wasm);
      passRunner.add("memory-packing"); // we flattened it, so re-optimize
      // TODO: just do -Os for the one function
      passRunner.add("remove-unused-names");
      passRunner.add("dce");
      passRunner.add("merge-blocks");
      passRunner.add("vacuum");
      passRunner.add("remove-unused-module-elements");
      passRunner.run();
    }
  }

  if (options.extra.count("output") > 0) {
    if (options.debug) {
      std::cout << "writing..." << std::endl;
    }
    ModuleWriter writer;
    writer.setBinary(emitBinary);
    writer.setDebugInfo(debugInfo);
    writer.write(wasm, options.extra["output"]);
  }
}<|MERGE_RESOLUTION|>--- conflicted
+++ resolved
@@ -514,12 +514,8 @@
   // we are ignoring them.
   if (func->getNumParams() > 0 && !ignoreExternalInput) {
     std::cout << "  ...stopping due to params\n";
-<<<<<<< HEAD
     std::cout << RECOMMENDATION "consider --ignore-external-input";
-    return EvalCtorOutcome::incomplete();
-=======
     return EvalCtorOutcome();
->>>>>>> 10b1ad72
   }
 
   // If there are params, we are ignoring them (or we would have quit earlier);
@@ -529,7 +525,7 @@
     auto type = func->getLocalType(i);
     if (!LiteralUtils::canMakeZero(type)) {
       std::cout << "  ...stopping due to non-zeroable param\n";
-      return EvalCtorOutcome::incomplete();
+      return EvalCtorOutcome();
     }
     params.push_back(Literal::makeZero(type));
   }

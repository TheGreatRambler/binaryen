--- conflicted
+++ resolved
@@ -481,14 +481,7 @@
   CtorEvalExternalInterface envInterface;
   auto envInstance =
     std::make_shared<EvallingModuleInstance>(*envModule, &envInterface);
-<<<<<<< HEAD
-  envInstance->setupEnvironment();
   linkedInstances[envModule->name] = envInstance;
-=======
-
-  std::map<Name, std::shared_ptr<EvallingModuleInstance>> linkedInstances;
-  linkedInstances["env"] = envInstance;
->>>>>>> 5049f077
 
   CtorEvalExternalInterface interface(linkedInstances);
   try {

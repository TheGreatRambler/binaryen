--- conflicted
+++ resolved
@@ -939,11 +939,7 @@
   }
 }
 
-<<<<<<< HEAD
-Type BrOn::getCastType() { return castType; }
-=======
-Type BrOnCast::getCastType() { return Type(rtt->type.getHeapType(), Nullable); }
->>>>>>> 83c7fefb
+Type BrOn::getCastType() { return Type(rtt->type.getHeapType(), Nullable); }
 
 void RttCanon::finalize() {
   // Nothing to do - the type must have been set already during construction.

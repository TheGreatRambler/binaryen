/*
 * Copyright 2019 WebAssembly Community Group participants
 *
 * Licensed under the Apache License, Version 2.0 (the "License");
 * you may not use this file except in compliance with the License.
 * You may obtain a copy of the License at
 *
 *     http://www.apache.org/licenses/LICENSE-2.0
 *
 * Unless required by applicable law or agreed to in writing, software
 * distributed under the License is distributed on an "AS IS" BASIS,
 * WITHOUT WARRANTIES OR CONDITIONS OF ANY KIND, either express or implied.
 * See the License for the specific language governing permissions and
 * limitations under the License.
 */

#include "wasm-stack.h"
#include "ir/find_all.h"
#include "wasm-debug.h"

namespace wasm {

static Name IMPOSSIBLE_CONTINUE("impossible-continue");

void BinaryInstWriter::emitResultType(Type type) {
  if (type == Type::unreachable) {
    parent.writeType(Type::none);
  } else if (type.isTuple()) {
    o << S32LEB(parent.getTypeIndex(Signature(Type::none, type)));
  } else {
    parent.writeType(type);
  }
}

void BinaryInstWriter::visitBlock(Block* curr) {
  breakStack.push_back(curr->name);
  o << int8_t(BinaryConsts::Block);
  emitResultType(curr->type);
}

void BinaryInstWriter::visitIf(If* curr) {
  // the binary format requires this; we have a block if we need one
  // TODO: optimize this in Stack IR (if child is a block, we may break to this
  // instead)
  breakStack.emplace_back(IMPOSSIBLE_CONTINUE);
  o << int8_t(BinaryConsts::If);
  emitResultType(curr->type);
}

void BinaryInstWriter::emitIfElse(If* curr) {
  if (func && !sourceMap) {
    parent.writeExtraDebugLocation(curr, func, BinaryLocations::Else);
  }
  o << int8_t(BinaryConsts::Else);
}

void BinaryInstWriter::visitLoop(Loop* curr) {
  breakStack.push_back(curr->name);
  o << int8_t(BinaryConsts::Loop);
  emitResultType(curr->type);
}

void BinaryInstWriter::visitBreak(Break* curr) {
  o << int8_t(curr->condition ? BinaryConsts::BrIf : BinaryConsts::Br)
    << U32LEB(getBreakIndex(curr->name));
}

void BinaryInstWriter::visitSwitch(Switch* curr) {
  o << int8_t(BinaryConsts::BrTable) << U32LEB(curr->targets.size());
  for (auto target : curr->targets) {
    o << U32LEB(getBreakIndex(target));
  }
  o << U32LEB(getBreakIndex(curr->default_));
}

void BinaryInstWriter::visitCall(Call* curr) {
  int8_t op =
    curr->isReturn ? BinaryConsts::RetCallFunction : BinaryConsts::CallFunction;
  o << op << U32LEB(parent.getFunctionIndex(curr->target));
}

void BinaryInstWriter::visitCallIndirect(CallIndirect* curr) {
<<<<<<< HEAD
  // FIXME We should probably store a heap type on CallIndirect, see
  //       https://github.com/WebAssembly/binaryen/issues/4220
  //       For now, copy the heap type from the table if it matches - then a
  //       nominal check will succeed too. If it does not match, then just emit
  //       something for it like we always used to, using HeapType(sig).
  HeapType heapType = HeapType(curr->sig);
  auto tableType = parent.getModule()->getTable(curr->table)->type;
  if (tableType.isFunction() && tableType != Type::funcref) {
    auto tableHeapType = tableType.getHeapType();
    auto tableSig = tableHeapType.getSignature();
    if (curr->sig == tableSig) {
      heapType = tableHeapType;
    }
  }

  Index tableIdx = parent.getTableIndex(curr->table);
  int8_t op =
    curr->isReturn ? BinaryConsts::RetCallIndirect : BinaryConsts::CallIndirect;
  o << op << U32LEB(parent.getTypeIndex(heapType)) << U32LEB(tableIdx);
=======
  Index tableIdx = parent.getTableIndex(curr->table);
  int8_t op =
    curr->isReturn ? BinaryConsts::RetCallIndirect : BinaryConsts::CallIndirect;
  o << op << U32LEB(parent.getTypeIndex(curr->getHeapType(parent.getModule())))
    << U32LEB(tableIdx);
>>>>>>> 53c5e3e6
}

void BinaryInstWriter::visitLocalGet(LocalGet* curr) {
  size_t numValues = func->getLocalType(curr->index).size();
  for (Index i = 0; i < numValues; ++i) {
    o << int8_t(BinaryConsts::LocalGet)
      << U32LEB(mappedLocals[std::make_pair(curr->index, i)]);
  }
}

void BinaryInstWriter::visitLocalSet(LocalSet* curr) {
  size_t numValues = func->getLocalType(curr->index).size();
  for (Index i = numValues - 1; i >= 1; --i) {
    o << int8_t(BinaryConsts::LocalSet)
      << U32LEB(mappedLocals[std::make_pair(curr->index, i)]);
  }
  if (!curr->isTee()) {
    o << int8_t(BinaryConsts::LocalSet)
      << U32LEB(mappedLocals[std::make_pair(curr->index, 0)]);
  } else {
    o << int8_t(BinaryConsts::LocalTee)
      << U32LEB(mappedLocals[std::make_pair(curr->index, 0)]);
    for (Index i = 1; i < numValues; ++i) {
      o << int8_t(BinaryConsts::LocalGet)
        << U32LEB(mappedLocals[std::make_pair(curr->index, i)]);
    }
  }
}

void BinaryInstWriter::visitGlobalGet(GlobalGet* curr) {
  // Emit a global.get for each element if this is a tuple global
  Index index = parent.getGlobalIndex(curr->name);
  size_t numValues = curr->type.size();
  for (Index i = 0; i < numValues; ++i) {
    o << int8_t(BinaryConsts::GlobalGet) << U32LEB(index + i);
  }
}

void BinaryInstWriter::visitGlobalSet(GlobalSet* curr) {
  // Emit a global.set for each element if this is a tuple global
  Index index = parent.getGlobalIndex(curr->name);
  size_t numValues = parent.getModule()->getGlobal(curr->name)->type.size();
  for (int i = numValues - 1; i >= 0; --i) {
    o << int8_t(BinaryConsts::GlobalSet) << U32LEB(index + i);
  }
}

void BinaryInstWriter::visitLoad(Load* curr) {
  if (!curr->isAtomic) {
    switch (curr->type.getBasic()) {
      case Type::i32: {
        switch (curr->bytes) {
          case 1:
            o << int8_t(curr->signed_ ? BinaryConsts::I32LoadMem8S
                                      : BinaryConsts::I32LoadMem8U);
            break;
          case 2:
            o << int8_t(curr->signed_ ? BinaryConsts::I32LoadMem16S
                                      : BinaryConsts::I32LoadMem16U);
            break;
          case 4:
            o << int8_t(BinaryConsts::I32LoadMem);
            break;
          default:
            abort();
        }
        break;
      }
      case Type::i64: {
        switch (curr->bytes) {
          case 1:
            o << int8_t(curr->signed_ ? BinaryConsts::I64LoadMem8S
                                      : BinaryConsts::I64LoadMem8U);
            break;
          case 2:
            o << int8_t(curr->signed_ ? BinaryConsts::I64LoadMem16S
                                      : BinaryConsts::I64LoadMem16U);
            break;
          case 4:
            o << int8_t(curr->signed_ ? BinaryConsts::I64LoadMem32S
                                      : BinaryConsts::I64LoadMem32U);
            break;
          case 8:
            o << int8_t(BinaryConsts::I64LoadMem);
            break;
          default:
            abort();
        }
        break;
      }
      case Type::f32:
        o << int8_t(BinaryConsts::F32LoadMem);
        break;
      case Type::f64:
        o << int8_t(BinaryConsts::F64LoadMem);
        break;
      case Type::v128:
        o << int8_t(BinaryConsts::SIMDPrefix) << U32LEB(BinaryConsts::V128Load);
        break;
      case Type::unreachable:
        // the pointer is unreachable, so we are never reached; just don't emit
        // a load
        return;
      case Type::funcref:
      case Type::externref:
      case Type::anyref:
      case Type::eqref:
      case Type::i31ref:
      case Type::dataref:
      case Type::none:
        WASM_UNREACHABLE("unexpected type");
    }
  } else {
    o << int8_t(BinaryConsts::AtomicPrefix);
    switch (curr->type.getBasic()) {
      case Type::i32: {
        switch (curr->bytes) {
          case 1:
            o << int8_t(BinaryConsts::I32AtomicLoad8U);
            break;
          case 2:
            o << int8_t(BinaryConsts::I32AtomicLoad16U);
            break;
          case 4:
            o << int8_t(BinaryConsts::I32AtomicLoad);
            break;
          default:
            WASM_UNREACHABLE("invalid load size");
        }
        break;
      }
      case Type::i64: {
        switch (curr->bytes) {
          case 1:
            o << int8_t(BinaryConsts::I64AtomicLoad8U);
            break;
          case 2:
            o << int8_t(BinaryConsts::I64AtomicLoad16U);
            break;
          case 4:
            o << int8_t(BinaryConsts::I64AtomicLoad32U);
            break;
          case 8:
            o << int8_t(BinaryConsts::I64AtomicLoad);
            break;
          default:
            WASM_UNREACHABLE("invalid load size");
        }
        break;
      }
      case Type::unreachable:
        return;
      default:
        WASM_UNREACHABLE("unexpected type");
    }
  }
  emitMemoryAccess(curr->align, curr->bytes, curr->offset);
}

void BinaryInstWriter::visitStore(Store* curr) {
  if (!curr->isAtomic) {
    switch (curr->valueType.getBasic()) {
      case Type::i32: {
        switch (curr->bytes) {
          case 1:
            o << int8_t(BinaryConsts::I32StoreMem8);
            break;
          case 2:
            o << int8_t(BinaryConsts::I32StoreMem16);
            break;
          case 4:
            o << int8_t(BinaryConsts::I32StoreMem);
            break;
          default:
            abort();
        }
        break;
      }
      case Type::i64: {
        switch (curr->bytes) {
          case 1:
            o << int8_t(BinaryConsts::I64StoreMem8);
            break;
          case 2:
            o << int8_t(BinaryConsts::I64StoreMem16);
            break;
          case 4:
            o << int8_t(BinaryConsts::I64StoreMem32);
            break;
          case 8:
            o << int8_t(BinaryConsts::I64StoreMem);
            break;
          default:
            abort();
        }
        break;
      }
      case Type::f32:
        o << int8_t(BinaryConsts::F32StoreMem);
        break;
      case Type::f64:
        o << int8_t(BinaryConsts::F64StoreMem);
        break;
      case Type::v128:
        o << int8_t(BinaryConsts::SIMDPrefix)
          << U32LEB(BinaryConsts::V128Store);
        break;
      case Type::funcref:
      case Type::externref:
      case Type::anyref:
      case Type::eqref:
      case Type::i31ref:
      case Type::dataref:
      case Type::none:
      case Type::unreachable:
        WASM_UNREACHABLE("unexpected type");
    }
  } else {
    o << int8_t(BinaryConsts::AtomicPrefix);
    switch (curr->valueType.getBasic()) {
      case Type::i32: {
        switch (curr->bytes) {
          case 1:
            o << int8_t(BinaryConsts::I32AtomicStore8);
            break;
          case 2:
            o << int8_t(BinaryConsts::I32AtomicStore16);
            break;
          case 4:
            o << int8_t(BinaryConsts::I32AtomicStore);
            break;
          default:
            WASM_UNREACHABLE("invalid store size");
        }
        break;
      }
      case Type::i64: {
        switch (curr->bytes) {
          case 1:
            o << int8_t(BinaryConsts::I64AtomicStore8);
            break;
          case 2:
            o << int8_t(BinaryConsts::I64AtomicStore16);
            break;
          case 4:
            o << int8_t(BinaryConsts::I64AtomicStore32);
            break;
          case 8:
            o << int8_t(BinaryConsts::I64AtomicStore);
            break;
          default:
            WASM_UNREACHABLE("invalid store size");
        }
        break;
      }
      default:
        WASM_UNREACHABLE("unexpected type");
    }
  }
  emitMemoryAccess(curr->align, curr->bytes, curr->offset);
}

void BinaryInstWriter::visitAtomicRMW(AtomicRMW* curr) {
  o << int8_t(BinaryConsts::AtomicPrefix);

#define CASE_FOR_OP(Op)                                                        \
  case RMW##Op:                                                                \
    switch (curr->type.getBasic()) {                                           \
      case Type::i32:                                                          \
        switch (curr->bytes) {                                                 \
          case 1:                                                              \
            o << int8_t(BinaryConsts::I32AtomicRMW##Op##8U);                   \
            break;                                                             \
          case 2:                                                              \
            o << int8_t(BinaryConsts::I32AtomicRMW##Op##16U);                  \
            break;                                                             \
          case 4:                                                              \
            o << int8_t(BinaryConsts::I32AtomicRMW##Op);                       \
            break;                                                             \
          default:                                                             \
            WASM_UNREACHABLE("invalid rmw size");                              \
        }                                                                      \
        break;                                                                 \
      case Type::i64:                                                          \
        switch (curr->bytes) {                                                 \
          case 1:                                                              \
            o << int8_t(BinaryConsts::I64AtomicRMW##Op##8U);                   \
            break;                                                             \
          case 2:                                                              \
            o << int8_t(BinaryConsts::I64AtomicRMW##Op##16U);                  \
            break;                                                             \
          case 4:                                                              \
            o << int8_t(BinaryConsts::I64AtomicRMW##Op##32U);                  \
            break;                                                             \
          case 8:                                                              \
            o << int8_t(BinaryConsts::I64AtomicRMW##Op);                       \
            break;                                                             \
          default:                                                             \
            WASM_UNREACHABLE("invalid rmw size");                              \
        }                                                                      \
        break;                                                                 \
      default:                                                                 \
        WASM_UNREACHABLE("unexpected type");                                   \
    }                                                                          \
    break

  switch (curr->op) {
    CASE_FOR_OP(Add);
    CASE_FOR_OP(Sub);
    CASE_FOR_OP(And);
    CASE_FOR_OP(Or);
    CASE_FOR_OP(Xor);
    CASE_FOR_OP(Xchg);
    default:
      WASM_UNREACHABLE("unexpected op");
  }
#undef CASE_FOR_OP

  emitMemoryAccess(curr->bytes, curr->bytes, curr->offset);
}

void BinaryInstWriter::visitAtomicCmpxchg(AtomicCmpxchg* curr) {
  o << int8_t(BinaryConsts::AtomicPrefix);
  switch (curr->type.getBasic()) {
    case Type::i32:
      switch (curr->bytes) {
        case 1:
          o << int8_t(BinaryConsts::I32AtomicCmpxchg8U);
          break;
        case 2:
          o << int8_t(BinaryConsts::I32AtomicCmpxchg16U);
          break;
        case 4:
          o << int8_t(BinaryConsts::I32AtomicCmpxchg);
          break;
        default:
          WASM_UNREACHABLE("invalid size");
      }
      break;
    case Type::i64:
      switch (curr->bytes) {
        case 1:
          o << int8_t(BinaryConsts::I64AtomicCmpxchg8U);
          break;
        case 2:
          o << int8_t(BinaryConsts::I64AtomicCmpxchg16U);
          break;
        case 4:
          o << int8_t(BinaryConsts::I64AtomicCmpxchg32U);
          break;
        case 8:
          o << int8_t(BinaryConsts::I64AtomicCmpxchg);
          break;
        default:
          WASM_UNREACHABLE("invalid size");
      }
      break;
    default:
      WASM_UNREACHABLE("unexpected type");
  }
  emitMemoryAccess(curr->bytes, curr->bytes, curr->offset);
}

void BinaryInstWriter::visitAtomicWait(AtomicWait* curr) {
  o << int8_t(BinaryConsts::AtomicPrefix);
  switch (curr->expectedType.getBasic()) {
    case Type::i32: {
      o << int8_t(BinaryConsts::I32AtomicWait);
      emitMemoryAccess(4, 4, curr->offset);
      break;
    }
    case Type::i64: {
      o << int8_t(BinaryConsts::I64AtomicWait);
      emitMemoryAccess(8, 8, curr->offset);
      break;
    }
    default:
      WASM_UNREACHABLE("unexpected type");
  }
}

void BinaryInstWriter::visitAtomicNotify(AtomicNotify* curr) {
  o << int8_t(BinaryConsts::AtomicPrefix) << int8_t(BinaryConsts::AtomicNotify);
  emitMemoryAccess(4, 4, curr->offset);
}

void BinaryInstWriter::visitAtomicFence(AtomicFence* curr) {
  o << int8_t(BinaryConsts::AtomicPrefix) << int8_t(BinaryConsts::AtomicFence)
    << int8_t(curr->order);
}

void BinaryInstWriter::visitSIMDExtract(SIMDExtract* curr) {
  o << int8_t(BinaryConsts::SIMDPrefix);
  switch (curr->op) {
    case ExtractLaneSVecI8x16:
      o << U32LEB(BinaryConsts::I8x16ExtractLaneS);
      break;
    case ExtractLaneUVecI8x16:
      o << U32LEB(BinaryConsts::I8x16ExtractLaneU);
      break;
    case ExtractLaneSVecI16x8:
      o << U32LEB(BinaryConsts::I16x8ExtractLaneS);
      break;
    case ExtractLaneUVecI16x8:
      o << U32LEB(BinaryConsts::I16x8ExtractLaneU);
      break;
    case ExtractLaneVecI32x4:
      o << U32LEB(BinaryConsts::I32x4ExtractLane);
      break;
    case ExtractLaneVecI64x2:
      o << U32LEB(BinaryConsts::I64x2ExtractLane);
      break;
    case ExtractLaneVecF32x4:
      o << U32LEB(BinaryConsts::F32x4ExtractLane);
      break;
    case ExtractLaneVecF64x2:
      o << U32LEB(BinaryConsts::F64x2ExtractLane);
      break;
  }
  o << uint8_t(curr->index);
}

void BinaryInstWriter::visitSIMDReplace(SIMDReplace* curr) {
  o << int8_t(BinaryConsts::SIMDPrefix);
  switch (curr->op) {
    case ReplaceLaneVecI8x16:
      o << U32LEB(BinaryConsts::I8x16ReplaceLane);
      break;
    case ReplaceLaneVecI16x8:
      o << U32LEB(BinaryConsts::I16x8ReplaceLane);
      break;
    case ReplaceLaneVecI32x4:
      o << U32LEB(BinaryConsts::I32x4ReplaceLane);
      break;
    case ReplaceLaneVecI64x2:
      o << U32LEB(BinaryConsts::I64x2ReplaceLane);
      break;
    case ReplaceLaneVecF32x4:
      o << U32LEB(BinaryConsts::F32x4ReplaceLane);
      break;
    case ReplaceLaneVecF64x2:
      o << U32LEB(BinaryConsts::F64x2ReplaceLane);
      break;
  }
  assert(curr->index < 16);
  o << uint8_t(curr->index);
}

void BinaryInstWriter::visitSIMDShuffle(SIMDShuffle* curr) {
  o << int8_t(BinaryConsts::SIMDPrefix) << U32LEB(BinaryConsts::I8x16Shuffle);
  for (uint8_t m : curr->mask) {
    o << m;
  }
}

void BinaryInstWriter::visitSIMDTernary(SIMDTernary* curr) {
  o << int8_t(BinaryConsts::SIMDPrefix);
  switch (curr->op) {
    case Bitselect:
      o << U32LEB(BinaryConsts::V128Bitselect);
      break;
  }
}

void BinaryInstWriter::visitSIMDShift(SIMDShift* curr) {
  o << int8_t(BinaryConsts::SIMDPrefix);
  switch (curr->op) {
    case ShlVecI8x16:
      o << U32LEB(BinaryConsts::I8x16Shl);
      break;
    case ShrSVecI8x16:
      o << U32LEB(BinaryConsts::I8x16ShrS);
      break;
    case ShrUVecI8x16:
      o << U32LEB(BinaryConsts::I8x16ShrU);
      break;
    case ShlVecI16x8:
      o << U32LEB(BinaryConsts::I16x8Shl);
      break;
    case ShrSVecI16x8:
      o << U32LEB(BinaryConsts::I16x8ShrS);
      break;
    case ShrUVecI16x8:
      o << U32LEB(BinaryConsts::I16x8ShrU);
      break;
    case ShlVecI32x4:
      o << U32LEB(BinaryConsts::I32x4Shl);
      break;
    case ShrSVecI32x4:
      o << U32LEB(BinaryConsts::I32x4ShrS);
      break;
    case ShrUVecI32x4:
      o << U32LEB(BinaryConsts::I32x4ShrU);
      break;
    case ShlVecI64x2:
      o << U32LEB(BinaryConsts::I64x2Shl);
      break;
    case ShrSVecI64x2:
      o << U32LEB(BinaryConsts::I64x2ShrS);
      break;
    case ShrUVecI64x2:
      o << U32LEB(BinaryConsts::I64x2ShrU);
      break;
  }
}

void BinaryInstWriter::visitSIMDLoad(SIMDLoad* curr) {
  o << int8_t(BinaryConsts::SIMDPrefix);
  switch (curr->op) {
    case Load8SplatVec128:
      o << U32LEB(BinaryConsts::V128Load8Splat);
      break;
    case Load16SplatVec128:
      o << U32LEB(BinaryConsts::V128Load16Splat);
      break;
    case Load32SplatVec128:
      o << U32LEB(BinaryConsts::V128Load32Splat);
      break;
    case Load64SplatVec128:
      o << U32LEB(BinaryConsts::V128Load64Splat);
      break;
    case Load8x8SVec128:
      o << U32LEB(BinaryConsts::V128Load8x8S);
      break;
    case Load8x8UVec128:
      o << U32LEB(BinaryConsts::V128Load8x8U);
      break;
    case Load16x4SVec128:
      o << U32LEB(BinaryConsts::V128Load16x4S);
      break;
    case Load16x4UVec128:
      o << U32LEB(BinaryConsts::V128Load16x4U);
      break;
    case Load32x2SVec128:
      o << U32LEB(BinaryConsts::V128Load32x2S);
      break;
    case Load32x2UVec128:
      o << U32LEB(BinaryConsts::V128Load32x2U);
      break;
    case Load32ZeroVec128:
      o << U32LEB(BinaryConsts::V128Load32Zero);
      break;
    case Load64ZeroVec128:
      o << U32LEB(BinaryConsts::V128Load64Zero);
      break;
  }
  assert(curr->align);
  emitMemoryAccess(curr->align, /*(unused) bytes=*/0, curr->offset);
}

void BinaryInstWriter::visitSIMDLoadStoreLane(SIMDLoadStoreLane* curr) {
  o << int8_t(BinaryConsts::SIMDPrefix);
  switch (curr->op) {
    case Load8LaneVec128:
      o << U32LEB(BinaryConsts::V128Load8Lane);
      break;
    case Load16LaneVec128:
      o << U32LEB(BinaryConsts::V128Load16Lane);
      break;
    case Load32LaneVec128:
      o << U32LEB(BinaryConsts::V128Load32Lane);
      break;
    case Load64LaneVec128:
      o << U32LEB(BinaryConsts::V128Load64Lane);
      break;
    case Store8LaneVec128:
      o << U32LEB(BinaryConsts::V128Store8Lane);
      break;
    case Store16LaneVec128:
      o << U32LEB(BinaryConsts::V128Store16Lane);
      break;
    case Store32LaneVec128:
      o << U32LEB(BinaryConsts::V128Store32Lane);
      break;
    case Store64LaneVec128:
      o << U32LEB(BinaryConsts::V128Store64Lane);
      break;
  }
  assert(curr->align);
  emitMemoryAccess(curr->align, /*(unused) bytes=*/0, curr->offset);
  o << curr->index;
}

void BinaryInstWriter::visitMemoryInit(MemoryInit* curr) {
  o << int8_t(BinaryConsts::MiscPrefix);
  o << U32LEB(BinaryConsts::MemoryInit);
  o << U32LEB(curr->segment) << int8_t(0);
}

void BinaryInstWriter::visitDataDrop(DataDrop* curr) {
  o << int8_t(BinaryConsts::MiscPrefix);
  o << U32LEB(BinaryConsts::DataDrop);
  o << U32LEB(curr->segment);
}

void BinaryInstWriter::visitMemoryCopy(MemoryCopy* curr) {
  o << int8_t(BinaryConsts::MiscPrefix);
  o << U32LEB(BinaryConsts::MemoryCopy);
  o << int8_t(0) << int8_t(0);
}

void BinaryInstWriter::visitMemoryFill(MemoryFill* curr) {
  o << int8_t(BinaryConsts::MiscPrefix);
  o << U32LEB(BinaryConsts::MemoryFill);
  o << int8_t(0);
}

void BinaryInstWriter::visitConst(Const* curr) {
  switch (curr->type.getBasic()) {
    case Type::i32: {
      o << int8_t(BinaryConsts::I32Const) << S32LEB(curr->value.geti32());
      break;
    }
    case Type::i64: {
      o << int8_t(BinaryConsts::I64Const) << S64LEB(curr->value.geti64());
      break;
    }
    case Type::f32: {
      o << int8_t(BinaryConsts::F32Const) << curr->value.reinterpreti32();
      break;
    }
    case Type::f64: {
      o << int8_t(BinaryConsts::F64Const) << curr->value.reinterpreti64();
      break;
    }
    case Type::v128: {
      o << int8_t(BinaryConsts::SIMDPrefix) << U32LEB(BinaryConsts::V128Const);
      std::array<uint8_t, 16> v = curr->value.getv128();
      for (size_t i = 0; i < 16; ++i) {
        o << uint8_t(v[i]);
      }
      break;
    }
    case Type::funcref:
    case Type::externref:
    case Type::anyref:
    case Type::eqref:
    case Type::i31ref:
    case Type::dataref:
    case Type::none:
    case Type::unreachable:
      WASM_UNREACHABLE("unexpected type");
  }
}

void BinaryInstWriter::visitUnary(Unary* curr) {
  switch (curr->op) {
    case ClzInt32:
      o << int8_t(BinaryConsts::I32Clz);
      break;
    case CtzInt32:
      o << int8_t(BinaryConsts::I32Ctz);
      break;
    case PopcntInt32:
      o << int8_t(BinaryConsts::I32Popcnt);
      break;
    case EqZInt32:
      o << int8_t(BinaryConsts::I32EqZ);
      break;
    case ClzInt64:
      o << int8_t(BinaryConsts::I64Clz);
      break;
    case CtzInt64:
      o << int8_t(BinaryConsts::I64Ctz);
      break;
    case PopcntInt64:
      o << int8_t(BinaryConsts::I64Popcnt);
      break;
    case EqZInt64:
      o << int8_t(BinaryConsts::I64EqZ);
      break;
    case NegFloat32:
      o << int8_t(BinaryConsts::F32Neg);
      break;
    case AbsFloat32:
      o << int8_t(BinaryConsts::F32Abs);
      break;
    case CeilFloat32:
      o << int8_t(BinaryConsts::F32Ceil);
      break;
    case FloorFloat32:
      o << int8_t(BinaryConsts::F32Floor);
      break;
    case TruncFloat32:
      o << int8_t(BinaryConsts::F32Trunc);
      break;
    case NearestFloat32:
      o << int8_t(BinaryConsts::F32NearestInt);
      break;
    case SqrtFloat32:
      o << int8_t(BinaryConsts::F32Sqrt);
      break;
    case NegFloat64:
      o << int8_t(BinaryConsts::F64Neg);
      break;
    case AbsFloat64:
      o << int8_t(BinaryConsts::F64Abs);
      break;
    case CeilFloat64:
      o << int8_t(BinaryConsts::F64Ceil);
      break;
    case FloorFloat64:
      o << int8_t(BinaryConsts::F64Floor);
      break;
    case TruncFloat64:
      o << int8_t(BinaryConsts::F64Trunc);
      break;
    case NearestFloat64:
      o << int8_t(BinaryConsts::F64NearestInt);
      break;
    case SqrtFloat64:
      o << int8_t(BinaryConsts::F64Sqrt);
      break;
    case ExtendSInt32:
      o << int8_t(BinaryConsts::I64SExtendI32);
      break;
    case ExtendUInt32:
      o << int8_t(BinaryConsts::I64UExtendI32);
      break;
    case WrapInt64:
      o << int8_t(BinaryConsts::I32WrapI64);
      break;
    case TruncUFloat32ToInt32:
      o << int8_t(BinaryConsts::I32UTruncF32);
      break;
    case TruncUFloat32ToInt64:
      o << int8_t(BinaryConsts::I64UTruncF32);
      break;
    case TruncSFloat32ToInt32:
      o << int8_t(BinaryConsts::I32STruncF32);
      break;
    case TruncSFloat32ToInt64:
      o << int8_t(BinaryConsts::I64STruncF32);
      break;
    case TruncUFloat64ToInt32:
      o << int8_t(BinaryConsts::I32UTruncF64);
      break;
    case TruncUFloat64ToInt64:
      o << int8_t(BinaryConsts::I64UTruncF64);
      break;
    case TruncSFloat64ToInt32:
      o << int8_t(BinaryConsts::I32STruncF64);
      break;
    case TruncSFloat64ToInt64:
      o << int8_t(BinaryConsts::I64STruncF64);
      break;
    case ConvertUInt32ToFloat32:
      o << int8_t(BinaryConsts::F32UConvertI32);
      break;
    case ConvertUInt32ToFloat64:
      o << int8_t(BinaryConsts::F64UConvertI32);
      break;
    case ConvertSInt32ToFloat32:
      o << int8_t(BinaryConsts::F32SConvertI32);
      break;
    case ConvertSInt32ToFloat64:
      o << int8_t(BinaryConsts::F64SConvertI32);
      break;
    case ConvertUInt64ToFloat32:
      o << int8_t(BinaryConsts::F32UConvertI64);
      break;
    case ConvertUInt64ToFloat64:
      o << int8_t(BinaryConsts::F64UConvertI64);
      break;
    case ConvertSInt64ToFloat32:
      o << int8_t(BinaryConsts::F32SConvertI64);
      break;
    case ConvertSInt64ToFloat64:
      o << int8_t(BinaryConsts::F64SConvertI64);
      break;
    case DemoteFloat64:
      o << int8_t(BinaryConsts::F32DemoteI64);
      break;
    case PromoteFloat32:
      o << int8_t(BinaryConsts::F64PromoteF32);
      break;
    case ReinterpretFloat32:
      o << int8_t(BinaryConsts::I32ReinterpretF32);
      break;
    case ReinterpretFloat64:
      o << int8_t(BinaryConsts::I64ReinterpretF64);
      break;
    case ReinterpretInt32:
      o << int8_t(BinaryConsts::F32ReinterpretI32);
      break;
    case ReinterpretInt64:
      o << int8_t(BinaryConsts::F64ReinterpretI64);
      break;
    case ExtendS8Int32:
      o << int8_t(BinaryConsts::I32ExtendS8);
      break;
    case ExtendS16Int32:
      o << int8_t(BinaryConsts::I32ExtendS16);
      break;
    case ExtendS8Int64:
      o << int8_t(BinaryConsts::I64ExtendS8);
      break;
    case ExtendS16Int64:
      o << int8_t(BinaryConsts::I64ExtendS16);
      break;
    case ExtendS32Int64:
      o << int8_t(BinaryConsts::I64ExtendS32);
      break;
    case TruncSatSFloat32ToInt32:
      o << int8_t(BinaryConsts::MiscPrefix)
        << U32LEB(BinaryConsts::I32STruncSatF32);
      break;
    case TruncSatUFloat32ToInt32:
      o << int8_t(BinaryConsts::MiscPrefix)
        << U32LEB(BinaryConsts::I32UTruncSatF32);
      break;
    case TruncSatSFloat64ToInt32:
      o << int8_t(BinaryConsts::MiscPrefix)
        << U32LEB(BinaryConsts::I32STruncSatF64);
      break;
    case TruncSatUFloat64ToInt32:
      o << int8_t(BinaryConsts::MiscPrefix)
        << U32LEB(BinaryConsts::I32UTruncSatF64);
      break;
    case TruncSatSFloat32ToInt64:
      o << int8_t(BinaryConsts::MiscPrefix)
        << U32LEB(BinaryConsts::I64STruncSatF32);
      break;
    case TruncSatUFloat32ToInt64:
      o << int8_t(BinaryConsts::MiscPrefix)
        << U32LEB(BinaryConsts::I64UTruncSatF32);
      break;
    case TruncSatSFloat64ToInt64:
      o << int8_t(BinaryConsts::MiscPrefix)
        << U32LEB(BinaryConsts::I64STruncSatF64);
      break;
    case TruncSatUFloat64ToInt64:
      o << int8_t(BinaryConsts::MiscPrefix)
        << U32LEB(BinaryConsts::I64UTruncSatF64);
      break;
    case SplatVecI8x16:
      o << int8_t(BinaryConsts::SIMDPrefix) << U32LEB(BinaryConsts::I8x16Splat);
      break;
    case SplatVecI16x8:
      o << int8_t(BinaryConsts::SIMDPrefix) << U32LEB(BinaryConsts::I16x8Splat);
      break;
    case SplatVecI32x4:
      o << int8_t(BinaryConsts::SIMDPrefix) << U32LEB(BinaryConsts::I32x4Splat);
      break;
    case SplatVecI64x2:
      o << int8_t(BinaryConsts::SIMDPrefix) << U32LEB(BinaryConsts::I64x2Splat);
      break;
    case SplatVecF32x4:
      o << int8_t(BinaryConsts::SIMDPrefix) << U32LEB(BinaryConsts::F32x4Splat);
      break;
    case SplatVecF64x2:
      o << int8_t(BinaryConsts::SIMDPrefix) << U32LEB(BinaryConsts::F64x2Splat);
      break;
    case NotVec128:
      o << int8_t(BinaryConsts::SIMDPrefix) << U32LEB(BinaryConsts::V128Not);
      break;
    case AnyTrueVec128:
      o << int8_t(BinaryConsts::SIMDPrefix)
        << U32LEB(BinaryConsts::V128AnyTrue);
      break;
    case AbsVecI8x16:
      o << int8_t(BinaryConsts::SIMDPrefix) << U32LEB(BinaryConsts::I8x16Abs);
      break;
    case NegVecI8x16:
      o << int8_t(BinaryConsts::SIMDPrefix) << U32LEB(BinaryConsts::I8x16Neg);
      break;
    case AllTrueVecI8x16:
      o << int8_t(BinaryConsts::SIMDPrefix)
        << U32LEB(BinaryConsts::I8x16AllTrue);
      break;
    case BitmaskVecI8x16:
      o << int8_t(BinaryConsts::SIMDPrefix)
        << U32LEB(BinaryConsts::I8x16Bitmask);
      break;
    case PopcntVecI8x16:
      o << int8_t(BinaryConsts::SIMDPrefix)
        << U32LEB(BinaryConsts::I8x16Popcnt);
      break;
    case AbsVecI16x8:
      o << int8_t(BinaryConsts::SIMDPrefix) << U32LEB(BinaryConsts::I16x8Abs);
      break;
    case NegVecI16x8:
      o << int8_t(BinaryConsts::SIMDPrefix) << U32LEB(BinaryConsts::I16x8Neg);
      break;
    case AllTrueVecI16x8:
      o << int8_t(BinaryConsts::SIMDPrefix)
        << U32LEB(BinaryConsts::I16x8AllTrue);
      break;
    case BitmaskVecI16x8:
      o << int8_t(BinaryConsts::SIMDPrefix)
        << U32LEB(BinaryConsts::I16x8Bitmask);
      break;
    case AbsVecI32x4:
      o << int8_t(BinaryConsts::SIMDPrefix) << U32LEB(BinaryConsts::I32x4Abs);
      break;
    case NegVecI32x4:
      o << int8_t(BinaryConsts::SIMDPrefix) << U32LEB(BinaryConsts::I32x4Neg);
      break;
    case AllTrueVecI32x4:
      o << int8_t(BinaryConsts::SIMDPrefix)
        << U32LEB(BinaryConsts::I32x4AllTrue);
      break;
    case BitmaskVecI32x4:
      o << int8_t(BinaryConsts::SIMDPrefix)
        << U32LEB(BinaryConsts::I32x4Bitmask);
      break;
    case AbsVecI64x2:
      o << int8_t(BinaryConsts::SIMDPrefix) << U32LEB(BinaryConsts::I64x2Abs);
      break;
    case NegVecI64x2:
      o << int8_t(BinaryConsts::SIMDPrefix) << U32LEB(BinaryConsts::I64x2Neg);
      break;
    case AllTrueVecI64x2:
      o << int8_t(BinaryConsts::SIMDPrefix)
        << U32LEB(BinaryConsts::I64x2AllTrue);
      break;
    case BitmaskVecI64x2:
      o << int8_t(BinaryConsts::SIMDPrefix)
        << U32LEB(BinaryConsts::I64x2Bitmask);
      break;
    case AbsVecF32x4:
      o << int8_t(BinaryConsts::SIMDPrefix) << U32LEB(BinaryConsts::F32x4Abs);
      break;
    case NegVecF32x4:
      o << int8_t(BinaryConsts::SIMDPrefix) << U32LEB(BinaryConsts::F32x4Neg);
      break;
    case SqrtVecF32x4:
      o << int8_t(BinaryConsts::SIMDPrefix) << U32LEB(BinaryConsts::F32x4Sqrt);
      break;
    case CeilVecF32x4:
      o << int8_t(BinaryConsts::SIMDPrefix) << U32LEB(BinaryConsts::F32x4Ceil);
      break;
    case FloorVecF32x4:
      o << int8_t(BinaryConsts::SIMDPrefix) << U32LEB(BinaryConsts::F32x4Floor);
      break;
    case TruncVecF32x4:
      o << int8_t(BinaryConsts::SIMDPrefix) << U32LEB(BinaryConsts::F32x4Trunc);
      break;
    case NearestVecF32x4:
      o << int8_t(BinaryConsts::SIMDPrefix)
        << U32LEB(BinaryConsts::F32x4Nearest);
      break;
    case AbsVecF64x2:
      o << int8_t(BinaryConsts::SIMDPrefix) << U32LEB(BinaryConsts::F64x2Abs);
      break;
    case NegVecF64x2:
      o << int8_t(BinaryConsts::SIMDPrefix) << U32LEB(BinaryConsts::F64x2Neg);
      break;
    case SqrtVecF64x2:
      o << int8_t(BinaryConsts::SIMDPrefix) << U32LEB(BinaryConsts::F64x2Sqrt);
      break;
    case CeilVecF64x2:
      o << int8_t(BinaryConsts::SIMDPrefix) << U32LEB(BinaryConsts::F64x2Ceil);
      break;
    case FloorVecF64x2:
      o << int8_t(BinaryConsts::SIMDPrefix) << U32LEB(BinaryConsts::F64x2Floor);
      break;
    case TruncVecF64x2:
      o << int8_t(BinaryConsts::SIMDPrefix) << U32LEB(BinaryConsts::F64x2Trunc);
      break;
    case NearestVecF64x2:
      o << int8_t(BinaryConsts::SIMDPrefix)
        << U32LEB(BinaryConsts::F64x2Nearest);
      break;
    case ExtAddPairwiseSVecI8x16ToI16x8:
      o << int8_t(BinaryConsts::SIMDPrefix)
        << U32LEB(BinaryConsts::I16x8ExtaddPairwiseI8x16S);
      break;
    case ExtAddPairwiseUVecI8x16ToI16x8:
      o << int8_t(BinaryConsts::SIMDPrefix)
        << U32LEB(BinaryConsts::I16x8ExtaddPairwiseI8x16U);
      break;
    case ExtAddPairwiseSVecI16x8ToI32x4:
      o << int8_t(BinaryConsts::SIMDPrefix)
        << U32LEB(BinaryConsts::I32x4ExtaddPairwiseI16x8S);
      break;
    case ExtAddPairwiseUVecI16x8ToI32x4:
      o << int8_t(BinaryConsts::SIMDPrefix)
        << U32LEB(BinaryConsts::I32x4ExtaddPairwiseI16x8U);
      break;
    case TruncSatSVecF32x4ToVecI32x4:
      o << int8_t(BinaryConsts::SIMDPrefix)
        << U32LEB(BinaryConsts::I32x4TruncSatF32x4S);
      break;
    case TruncSatUVecF32x4ToVecI32x4:
      o << int8_t(BinaryConsts::SIMDPrefix)
        << U32LEB(BinaryConsts::I32x4TruncSatF32x4U);
      break;
    case ConvertSVecI32x4ToVecF32x4:
      o << int8_t(BinaryConsts::SIMDPrefix)
        << U32LEB(BinaryConsts::F32x4ConvertI32x4S);
      break;
    case ConvertUVecI32x4ToVecF32x4:
      o << int8_t(BinaryConsts::SIMDPrefix)
        << U32LEB(BinaryConsts::F32x4ConvertI32x4U);
      break;
    case ExtendLowSVecI8x16ToVecI16x8:
      o << int8_t(BinaryConsts::SIMDPrefix)
        << U32LEB(BinaryConsts::I16x8ExtendLowI8x16S);
      break;
    case ExtendHighSVecI8x16ToVecI16x8:
      o << int8_t(BinaryConsts::SIMDPrefix)
        << U32LEB(BinaryConsts::I16x8ExtendHighI8x16S);
      break;
    case ExtendLowUVecI8x16ToVecI16x8:
      o << int8_t(BinaryConsts::SIMDPrefix)
        << U32LEB(BinaryConsts::I16x8ExtendLowI8x16U);
      break;
    case ExtendHighUVecI8x16ToVecI16x8:
      o << int8_t(BinaryConsts::SIMDPrefix)
        << U32LEB(BinaryConsts::I16x8ExtendHighI8x16U);
      break;
    case ExtendLowSVecI16x8ToVecI32x4:
      o << int8_t(BinaryConsts::SIMDPrefix)
        << U32LEB(BinaryConsts::I32x4ExtendLowI16x8S);
      break;
    case ExtendHighSVecI16x8ToVecI32x4:
      o << int8_t(BinaryConsts::SIMDPrefix)
        << U32LEB(BinaryConsts::I32x4ExtendHighI16x8S);
      break;
    case ExtendLowUVecI16x8ToVecI32x4:
      o << int8_t(BinaryConsts::SIMDPrefix)
        << U32LEB(BinaryConsts::I32x4ExtendLowI16x8U);
      break;
    case ExtendHighUVecI16x8ToVecI32x4:
      o << int8_t(BinaryConsts::SIMDPrefix)
        << U32LEB(BinaryConsts::I32x4ExtendHighI16x8U);
      break;
    case ExtendLowSVecI32x4ToVecI64x2:
      o << int8_t(BinaryConsts::SIMDPrefix)
        << U32LEB(BinaryConsts::I64x2ExtendLowI32x4S);
      break;
    case ExtendHighSVecI32x4ToVecI64x2:
      o << int8_t(BinaryConsts::SIMDPrefix)
        << U32LEB(BinaryConsts::I64x2ExtendHighI32x4S);
      break;
    case ExtendLowUVecI32x4ToVecI64x2:
      o << int8_t(BinaryConsts::SIMDPrefix)
        << U32LEB(BinaryConsts::I64x2ExtendLowI32x4U);
      break;
    case ExtendHighUVecI32x4ToVecI64x2:
      o << int8_t(BinaryConsts::SIMDPrefix)
        << U32LEB(BinaryConsts::I64x2ExtendHighI32x4U);
      break;
    case ConvertLowSVecI32x4ToVecF64x2:
      o << int8_t(BinaryConsts::SIMDPrefix)
        << U32LEB(BinaryConsts::F64x2ConvertLowI32x4S);
      break;
    case ConvertLowUVecI32x4ToVecF64x2:
      o << int8_t(BinaryConsts::SIMDPrefix)
        << U32LEB(BinaryConsts::F64x2ConvertLowI32x4U);
      break;
    case TruncSatZeroSVecF64x2ToVecI32x4:
      o << int8_t(BinaryConsts::SIMDPrefix)
        << U32LEB(BinaryConsts::I32x4TruncSatF64x2SZero);
      break;
    case TruncSatZeroUVecF64x2ToVecI32x4:
      o << int8_t(BinaryConsts::SIMDPrefix)
        << U32LEB(BinaryConsts::I32x4TruncSatF64x2UZero);
      break;
    case DemoteZeroVecF64x2ToVecF32x4:
      o << int8_t(BinaryConsts::SIMDPrefix)
        << U32LEB(BinaryConsts::F32x4DemoteF64x2Zero);
      break;
    case PromoteLowVecF32x4ToVecF64x2:
      o << int8_t(BinaryConsts::SIMDPrefix)
        << U32LEB(BinaryConsts::F64x2PromoteLowF32x4);
      break;
    case InvalidUnary:
      WASM_UNREACHABLE("invalid unary op");
  }
}

void BinaryInstWriter::visitBinary(Binary* curr) {
  switch (curr->op) {
    case AddInt32:
      o << int8_t(BinaryConsts::I32Add);
      break;
    case SubInt32:
      o << int8_t(BinaryConsts::I32Sub);
      break;
    case MulInt32:
      o << int8_t(BinaryConsts::I32Mul);
      break;
    case DivSInt32:
      o << int8_t(BinaryConsts::I32DivS);
      break;
    case DivUInt32:
      o << int8_t(BinaryConsts::I32DivU);
      break;
    case RemSInt32:
      o << int8_t(BinaryConsts::I32RemS);
      break;
    case RemUInt32:
      o << int8_t(BinaryConsts::I32RemU);
      break;
    case AndInt32:
      o << int8_t(BinaryConsts::I32And);
      break;
    case OrInt32:
      o << int8_t(BinaryConsts::I32Or);
      break;
    case XorInt32:
      o << int8_t(BinaryConsts::I32Xor);
      break;
    case ShlInt32:
      o << int8_t(BinaryConsts::I32Shl);
      break;
    case ShrUInt32:
      o << int8_t(BinaryConsts::I32ShrU);
      break;
    case ShrSInt32:
      o << int8_t(BinaryConsts::I32ShrS);
      break;
    case RotLInt32:
      o << int8_t(BinaryConsts::I32RotL);
      break;
    case RotRInt32:
      o << int8_t(BinaryConsts::I32RotR);
      break;
    case EqInt32:
      o << int8_t(BinaryConsts::I32Eq);
      break;
    case NeInt32:
      o << int8_t(BinaryConsts::I32Ne);
      break;
    case LtSInt32:
      o << int8_t(BinaryConsts::I32LtS);
      break;
    case LtUInt32:
      o << int8_t(BinaryConsts::I32LtU);
      break;
    case LeSInt32:
      o << int8_t(BinaryConsts::I32LeS);
      break;
    case LeUInt32:
      o << int8_t(BinaryConsts::I32LeU);
      break;
    case GtSInt32:
      o << int8_t(BinaryConsts::I32GtS);
      break;
    case GtUInt32:
      o << int8_t(BinaryConsts::I32GtU);
      break;
    case GeSInt32:
      o << int8_t(BinaryConsts::I32GeS);
      break;
    case GeUInt32:
      o << int8_t(BinaryConsts::I32GeU);
      break;

    case AddInt64:
      o << int8_t(BinaryConsts::I64Add);
      break;
    case SubInt64:
      o << int8_t(BinaryConsts::I64Sub);
      break;
    case MulInt64:
      o << int8_t(BinaryConsts::I64Mul);
      break;
    case DivSInt64:
      o << int8_t(BinaryConsts::I64DivS);
      break;
    case DivUInt64:
      o << int8_t(BinaryConsts::I64DivU);
      break;
    case RemSInt64:
      o << int8_t(BinaryConsts::I64RemS);
      break;
    case RemUInt64:
      o << int8_t(BinaryConsts::I64RemU);
      break;
    case AndInt64:
      o << int8_t(BinaryConsts::I64And);
      break;
    case OrInt64:
      o << int8_t(BinaryConsts::I64Or);
      break;
    case XorInt64:
      o << int8_t(BinaryConsts::I64Xor);
      break;
    case ShlInt64:
      o << int8_t(BinaryConsts::I64Shl);
      break;
    case ShrUInt64:
      o << int8_t(BinaryConsts::I64ShrU);
      break;
    case ShrSInt64:
      o << int8_t(BinaryConsts::I64ShrS);
      break;
    case RotLInt64:
      o << int8_t(BinaryConsts::I64RotL);
      break;
    case RotRInt64:
      o << int8_t(BinaryConsts::I64RotR);
      break;
    case EqInt64:
      o << int8_t(BinaryConsts::I64Eq);
      break;
    case NeInt64:
      o << int8_t(BinaryConsts::I64Ne);
      break;
    case LtSInt64:
      o << int8_t(BinaryConsts::I64LtS);
      break;
    case LtUInt64:
      o << int8_t(BinaryConsts::I64LtU);
      break;
    case LeSInt64:
      o << int8_t(BinaryConsts::I64LeS);
      break;
    case LeUInt64:
      o << int8_t(BinaryConsts::I64LeU);
      break;
    case GtSInt64:
      o << int8_t(BinaryConsts::I64GtS);
      break;
    case GtUInt64:
      o << int8_t(BinaryConsts::I64GtU);
      break;
    case GeSInt64:
      o << int8_t(BinaryConsts::I64GeS);
      break;
    case GeUInt64:
      o << int8_t(BinaryConsts::I64GeU);
      break;

    case AddFloat32:
      o << int8_t(BinaryConsts::F32Add);
      break;
    case SubFloat32:
      o << int8_t(BinaryConsts::F32Sub);
      break;
    case MulFloat32:
      o << int8_t(BinaryConsts::F32Mul);
      break;
    case DivFloat32:
      o << int8_t(BinaryConsts::F32Div);
      break;
    case CopySignFloat32:
      o << int8_t(BinaryConsts::F32CopySign);
      break;
    case MinFloat32:
      o << int8_t(BinaryConsts::F32Min);
      break;
    case MaxFloat32:
      o << int8_t(BinaryConsts::F32Max);
      break;
    case EqFloat32:
      o << int8_t(BinaryConsts::F32Eq);
      break;
    case NeFloat32:
      o << int8_t(BinaryConsts::F32Ne);
      break;
    case LtFloat32:
      o << int8_t(BinaryConsts::F32Lt);
      break;
    case LeFloat32:
      o << int8_t(BinaryConsts::F32Le);
      break;
    case GtFloat32:
      o << int8_t(BinaryConsts::F32Gt);
      break;
    case GeFloat32:
      o << int8_t(BinaryConsts::F32Ge);
      break;

    case AddFloat64:
      o << int8_t(BinaryConsts::F64Add);
      break;
    case SubFloat64:
      o << int8_t(BinaryConsts::F64Sub);
      break;
    case MulFloat64:
      o << int8_t(BinaryConsts::F64Mul);
      break;
    case DivFloat64:
      o << int8_t(BinaryConsts::F64Div);
      break;
    case CopySignFloat64:
      o << int8_t(BinaryConsts::F64CopySign);
      break;
    case MinFloat64:
      o << int8_t(BinaryConsts::F64Min);
      break;
    case MaxFloat64:
      o << int8_t(BinaryConsts::F64Max);
      break;
    case EqFloat64:
      o << int8_t(BinaryConsts::F64Eq);
      break;
    case NeFloat64:
      o << int8_t(BinaryConsts::F64Ne);
      break;
    case LtFloat64:
      o << int8_t(BinaryConsts::F64Lt);
      break;
    case LeFloat64:
      o << int8_t(BinaryConsts::F64Le);
      break;
    case GtFloat64:
      o << int8_t(BinaryConsts::F64Gt);
      break;
    case GeFloat64:
      o << int8_t(BinaryConsts::F64Ge);
      break;

    case EqVecI8x16:
      o << int8_t(BinaryConsts::SIMDPrefix) << U32LEB(BinaryConsts::I8x16Eq);
      break;
    case NeVecI8x16:
      o << int8_t(BinaryConsts::SIMDPrefix) << U32LEB(BinaryConsts::I8x16Ne);
      break;
    case LtSVecI8x16:
      o << int8_t(BinaryConsts::SIMDPrefix) << U32LEB(BinaryConsts::I8x16LtS);
      break;
    case LtUVecI8x16:
      o << int8_t(BinaryConsts::SIMDPrefix) << U32LEB(BinaryConsts::I8x16LtU);
      break;
    case GtSVecI8x16:
      o << int8_t(BinaryConsts::SIMDPrefix) << U32LEB(BinaryConsts::I8x16GtS);
      break;
    case GtUVecI8x16:
      o << int8_t(BinaryConsts::SIMDPrefix) << U32LEB(BinaryConsts::I8x16GtU);
      break;
    case LeSVecI8x16:
      o << int8_t(BinaryConsts::SIMDPrefix) << U32LEB(BinaryConsts::I8x16LeS);
      break;
    case LeUVecI8x16:
      o << int8_t(BinaryConsts::SIMDPrefix) << U32LEB(BinaryConsts::I8x16LeU);
      break;
    case GeSVecI8x16:
      o << int8_t(BinaryConsts::SIMDPrefix) << U32LEB(BinaryConsts::I8x16GeS);
      break;
    case GeUVecI8x16:
      o << int8_t(BinaryConsts::SIMDPrefix) << U32LEB(BinaryConsts::I8x16GeU);
      break;
    case EqVecI16x8:
      o << int8_t(BinaryConsts::SIMDPrefix) << U32LEB(BinaryConsts::I16x8Eq);
      break;
    case NeVecI16x8:
      o << int8_t(BinaryConsts::SIMDPrefix) << U32LEB(BinaryConsts::I16x8Ne);
      break;
    case LtSVecI16x8:
      o << int8_t(BinaryConsts::SIMDPrefix) << U32LEB(BinaryConsts::I16x8LtS);
      break;
    case LtUVecI16x8:
      o << int8_t(BinaryConsts::SIMDPrefix) << U32LEB(BinaryConsts::I16x8LtU);
      break;
    case GtSVecI16x8:
      o << int8_t(BinaryConsts::SIMDPrefix) << U32LEB(BinaryConsts::I16x8GtS);
      break;
    case GtUVecI16x8:
      o << int8_t(BinaryConsts::SIMDPrefix) << U32LEB(BinaryConsts::I16x8GtU);
      break;
    case LeSVecI16x8:
      o << int8_t(BinaryConsts::SIMDPrefix) << U32LEB(BinaryConsts::I16x8LeS);
      break;
    case LeUVecI16x8:
      o << int8_t(BinaryConsts::SIMDPrefix) << U32LEB(BinaryConsts::I16x8LeU);
      break;
    case GeSVecI16x8:
      o << int8_t(BinaryConsts::SIMDPrefix) << U32LEB(BinaryConsts::I16x8GeS);
      break;
    case GeUVecI16x8:
      o << int8_t(BinaryConsts::SIMDPrefix) << U32LEB(BinaryConsts::I16x8GeU);
      break;
    case EqVecI32x4:
      o << int8_t(BinaryConsts::SIMDPrefix) << U32LEB(BinaryConsts::I32x4Eq);
      break;
    case NeVecI32x4:
      o << int8_t(BinaryConsts::SIMDPrefix) << U32LEB(BinaryConsts::I32x4Ne);
      break;
    case LtSVecI32x4:
      o << int8_t(BinaryConsts::SIMDPrefix) << U32LEB(BinaryConsts::I32x4LtS);
      break;
    case LtUVecI32x4:
      o << int8_t(BinaryConsts::SIMDPrefix) << U32LEB(BinaryConsts::I32x4LtU);
      break;
    case GtSVecI32x4:
      o << int8_t(BinaryConsts::SIMDPrefix) << U32LEB(BinaryConsts::I32x4GtS);
      break;
    case GtUVecI32x4:
      o << int8_t(BinaryConsts::SIMDPrefix) << U32LEB(BinaryConsts::I32x4GtU);
      break;
    case LeSVecI32x4:
      o << int8_t(BinaryConsts::SIMDPrefix) << U32LEB(BinaryConsts::I32x4LeS);
      break;
    case LeUVecI32x4:
      o << int8_t(BinaryConsts::SIMDPrefix) << U32LEB(BinaryConsts::I32x4LeU);
      break;
    case GeSVecI32x4:
      o << int8_t(BinaryConsts::SIMDPrefix) << U32LEB(BinaryConsts::I32x4GeS);
      break;
    case GeUVecI32x4:
      o << int8_t(BinaryConsts::SIMDPrefix) << U32LEB(BinaryConsts::I32x4GeU);
      break;
    case EqVecI64x2:
      o << int8_t(BinaryConsts::SIMDPrefix) << U32LEB(BinaryConsts::I64x2Eq);
      break;
    case NeVecI64x2:
      o << int8_t(BinaryConsts::SIMDPrefix) << U32LEB(BinaryConsts::I64x2Ne);
      break;
    case LtSVecI64x2:
      o << int8_t(BinaryConsts::SIMDPrefix) << U32LEB(BinaryConsts::I64x2LtS);
      break;
    case GtSVecI64x2:
      o << int8_t(BinaryConsts::SIMDPrefix) << U32LEB(BinaryConsts::I64x2GtS);
      break;
    case LeSVecI64x2:
      o << int8_t(BinaryConsts::SIMDPrefix) << U32LEB(BinaryConsts::I64x2LeS);
      break;
    case GeSVecI64x2:
      o << int8_t(BinaryConsts::SIMDPrefix) << U32LEB(BinaryConsts::I64x2GeS);
      break;
    case EqVecF32x4:
      o << int8_t(BinaryConsts::SIMDPrefix) << U32LEB(BinaryConsts::F32x4Eq);
      break;
    case NeVecF32x4:
      o << int8_t(BinaryConsts::SIMDPrefix) << U32LEB(BinaryConsts::F32x4Ne);
      break;
    case LtVecF32x4:
      o << int8_t(BinaryConsts::SIMDPrefix) << U32LEB(BinaryConsts::F32x4Lt);
      break;
    case GtVecF32x4:
      o << int8_t(BinaryConsts::SIMDPrefix) << U32LEB(BinaryConsts::F32x4Gt);
      break;
    case LeVecF32x4:
      o << int8_t(BinaryConsts::SIMDPrefix) << U32LEB(BinaryConsts::F32x4Le);
      break;
    case GeVecF32x4:
      o << int8_t(BinaryConsts::SIMDPrefix) << U32LEB(BinaryConsts::F32x4Ge);
      break;
    case EqVecF64x2:
      o << int8_t(BinaryConsts::SIMDPrefix) << U32LEB(BinaryConsts::F64x2Eq);
      break;
    case NeVecF64x2:
      o << int8_t(BinaryConsts::SIMDPrefix) << U32LEB(BinaryConsts::F64x2Ne);
      break;
    case LtVecF64x2:
      o << int8_t(BinaryConsts::SIMDPrefix) << U32LEB(BinaryConsts::F64x2Lt);
      break;
    case GtVecF64x2:
      o << int8_t(BinaryConsts::SIMDPrefix) << U32LEB(BinaryConsts::F64x2Gt);
      break;
    case LeVecF64x2:
      o << int8_t(BinaryConsts::SIMDPrefix) << U32LEB(BinaryConsts::F64x2Le);
      break;
    case GeVecF64x2:
      o << int8_t(BinaryConsts::SIMDPrefix) << U32LEB(BinaryConsts::F64x2Ge);
      break;
    case AndVec128:
      o << int8_t(BinaryConsts::SIMDPrefix) << U32LEB(BinaryConsts::V128And);
      break;
    case OrVec128:
      o << int8_t(BinaryConsts::SIMDPrefix) << U32LEB(BinaryConsts::V128Or);
      break;
    case XorVec128:
      o << int8_t(BinaryConsts::SIMDPrefix) << U32LEB(BinaryConsts::V128Xor);
      break;
    case AndNotVec128:
      o << int8_t(BinaryConsts::SIMDPrefix) << U32LEB(BinaryConsts::V128Andnot);
      break;
    case AddVecI8x16:
      o << int8_t(BinaryConsts::SIMDPrefix) << U32LEB(BinaryConsts::I8x16Add);
      break;
    case AddSatSVecI8x16:
      o << int8_t(BinaryConsts::SIMDPrefix)
        << U32LEB(BinaryConsts::I8x16AddSatS);
      break;
    case AddSatUVecI8x16:
      o << int8_t(BinaryConsts::SIMDPrefix)
        << U32LEB(BinaryConsts::I8x16AddSatU);
      break;
    case SubVecI8x16:
      o << int8_t(BinaryConsts::SIMDPrefix) << U32LEB(BinaryConsts::I8x16Sub);
      break;
    case SubSatSVecI8x16:
      o << int8_t(BinaryConsts::SIMDPrefix)
        << U32LEB(BinaryConsts::I8x16SubSatS);
      break;
    case SubSatUVecI8x16:
      o << int8_t(BinaryConsts::SIMDPrefix)
        << U32LEB(BinaryConsts::I8x16SubSatU);
      break;
    case MinSVecI8x16:
      o << int8_t(BinaryConsts::SIMDPrefix) << U32LEB(BinaryConsts::I8x16MinS);
      break;
    case MinUVecI8x16:
      o << int8_t(BinaryConsts::SIMDPrefix) << U32LEB(BinaryConsts::I8x16MinU);
      break;
    case MaxSVecI8x16:
      o << int8_t(BinaryConsts::SIMDPrefix) << U32LEB(BinaryConsts::I8x16MaxS);
      break;
    case MaxUVecI8x16:
      o << int8_t(BinaryConsts::SIMDPrefix) << U32LEB(BinaryConsts::I8x16MaxU);
      break;
    case AvgrUVecI8x16:
      o << int8_t(BinaryConsts::SIMDPrefix) << U32LEB(BinaryConsts::I8x16AvgrU);
      break;
    case AddVecI16x8:
      o << int8_t(BinaryConsts::SIMDPrefix) << U32LEB(BinaryConsts::I16x8Add);
      break;
    case AddSatSVecI16x8:
      o << int8_t(BinaryConsts::SIMDPrefix)
        << U32LEB(BinaryConsts::I16x8AddSatS);
      break;
    case AddSatUVecI16x8:
      o << int8_t(BinaryConsts::SIMDPrefix)
        << U32LEB(BinaryConsts::I16x8AddSatU);
      break;
    case SubVecI16x8:
      o << int8_t(BinaryConsts::SIMDPrefix) << U32LEB(BinaryConsts::I16x8Sub);
      break;
    case SubSatSVecI16x8:
      o << int8_t(BinaryConsts::SIMDPrefix)
        << U32LEB(BinaryConsts::I16x8SubSatS);
      break;
    case SubSatUVecI16x8:
      o << int8_t(BinaryConsts::SIMDPrefix)
        << U32LEB(BinaryConsts::I16x8SubSatU);
      break;
    case MulVecI16x8:
      o << int8_t(BinaryConsts::SIMDPrefix) << U32LEB(BinaryConsts::I16x8Mul);
      break;
    case MinSVecI16x8:
      o << int8_t(BinaryConsts::SIMDPrefix) << U32LEB(BinaryConsts::I16x8MinS);
      break;
    case MinUVecI16x8:
      o << int8_t(BinaryConsts::SIMDPrefix) << U32LEB(BinaryConsts::I16x8MinU);
      break;
    case MaxSVecI16x8:
      o << int8_t(BinaryConsts::SIMDPrefix) << U32LEB(BinaryConsts::I16x8MaxS);
      break;
    case MaxUVecI16x8:
      o << int8_t(BinaryConsts::SIMDPrefix) << U32LEB(BinaryConsts::I16x8MaxU);
      break;
    case AvgrUVecI16x8:
      o << int8_t(BinaryConsts::SIMDPrefix) << U32LEB(BinaryConsts::I16x8AvgrU);
      break;
    case Q15MulrSatSVecI16x8:
      o << int8_t(BinaryConsts::SIMDPrefix)
        << U32LEB(BinaryConsts::I16x8Q15mulrSatS);
      break;
    case ExtMulLowSVecI16x8:
      o << int8_t(BinaryConsts::SIMDPrefix)
        << U32LEB(BinaryConsts::I16x8ExtmulLowI8x16S);
      break;
    case ExtMulHighSVecI16x8:
      o << int8_t(BinaryConsts::SIMDPrefix)
        << U32LEB(BinaryConsts::I16x8ExtmulHighI8x16S);
      break;
    case ExtMulLowUVecI16x8:
      o << int8_t(BinaryConsts::SIMDPrefix)
        << U32LEB(BinaryConsts::I16x8ExtmulLowI8x16U);
      break;
    case ExtMulHighUVecI16x8:
      o << int8_t(BinaryConsts::SIMDPrefix)
        << U32LEB(BinaryConsts::I16x8ExtmulHighI8x16U);
      break;
    case AddVecI32x4:
      o << int8_t(BinaryConsts::SIMDPrefix) << U32LEB(BinaryConsts::I32x4Add);
      break;
    case SubVecI32x4:
      o << int8_t(BinaryConsts::SIMDPrefix) << U32LEB(BinaryConsts::I32x4Sub);
      break;
    case MulVecI32x4:
      o << int8_t(BinaryConsts::SIMDPrefix) << U32LEB(BinaryConsts::I32x4Mul);
      break;
    case MinSVecI32x4:
      o << int8_t(BinaryConsts::SIMDPrefix) << U32LEB(BinaryConsts::I32x4MinS);
      break;
    case MinUVecI32x4:
      o << int8_t(BinaryConsts::SIMDPrefix) << U32LEB(BinaryConsts::I32x4MinU);
      break;
    case MaxSVecI32x4:
      o << int8_t(BinaryConsts::SIMDPrefix) << U32LEB(BinaryConsts::I32x4MaxS);
      break;
    case MaxUVecI32x4:
      o << int8_t(BinaryConsts::SIMDPrefix) << U32LEB(BinaryConsts::I32x4MaxU);
      break;
    case DotSVecI16x8ToVecI32x4:
      o << int8_t(BinaryConsts::SIMDPrefix)
        << U32LEB(BinaryConsts::I32x4DotI16x8S);
      break;
    case ExtMulLowSVecI32x4:
      o << int8_t(BinaryConsts::SIMDPrefix)
        << U32LEB(BinaryConsts::I32x4ExtmulLowI16x8S);
      break;
    case ExtMulHighSVecI32x4:
      o << int8_t(BinaryConsts::SIMDPrefix)
        << U32LEB(BinaryConsts::I32x4ExtmulHighI16x8S);
      break;
    case ExtMulLowUVecI32x4:
      o << int8_t(BinaryConsts::SIMDPrefix)
        << U32LEB(BinaryConsts::I32x4ExtmulLowI16x8U);
      break;
    case ExtMulHighUVecI32x4:
      o << int8_t(BinaryConsts::SIMDPrefix)
        << U32LEB(BinaryConsts::I32x4ExtmulHighI16x8U);
      break;
    case AddVecI64x2:
      o << int8_t(BinaryConsts::SIMDPrefix) << U32LEB(BinaryConsts::I64x2Add);
      break;
    case SubVecI64x2:
      o << int8_t(BinaryConsts::SIMDPrefix) << U32LEB(BinaryConsts::I64x2Sub);
      break;
    case MulVecI64x2:
      o << int8_t(BinaryConsts::SIMDPrefix) << U32LEB(BinaryConsts::I64x2Mul);
      break;
    case ExtMulLowSVecI64x2:
      o << int8_t(BinaryConsts::SIMDPrefix)
        << U32LEB(BinaryConsts::I64x2ExtmulLowI32x4S);
      break;
    case ExtMulHighSVecI64x2:
      o << int8_t(BinaryConsts::SIMDPrefix)
        << U32LEB(BinaryConsts::I64x2ExtmulHighI32x4S);
      break;
    case ExtMulLowUVecI64x2:
      o << int8_t(BinaryConsts::SIMDPrefix)
        << U32LEB(BinaryConsts::I64x2ExtmulLowI32x4U);
      break;
    case ExtMulHighUVecI64x2:
      o << int8_t(BinaryConsts::SIMDPrefix)
        << U32LEB(BinaryConsts::I64x2ExtmulHighI32x4U);
      break;

    case AddVecF32x4:
      o << int8_t(BinaryConsts::SIMDPrefix) << U32LEB(BinaryConsts::F32x4Add);
      break;
    case SubVecF32x4:
      o << int8_t(BinaryConsts::SIMDPrefix) << U32LEB(BinaryConsts::F32x4Sub);
      break;
    case MulVecF32x4:
      o << int8_t(BinaryConsts::SIMDPrefix) << U32LEB(BinaryConsts::F32x4Mul);
      break;
    case DivVecF32x4:
      o << int8_t(BinaryConsts::SIMDPrefix) << U32LEB(BinaryConsts::F32x4Div);
      break;
    case MinVecF32x4:
      o << int8_t(BinaryConsts::SIMDPrefix) << U32LEB(BinaryConsts::F32x4Min);
      break;
    case MaxVecF32x4:
      o << int8_t(BinaryConsts::SIMDPrefix) << U32LEB(BinaryConsts::F32x4Max);
      break;
    case PMinVecF32x4:
      o << int8_t(BinaryConsts::SIMDPrefix) << U32LEB(BinaryConsts::F32x4Pmin);
      break;
    case PMaxVecF32x4:
      o << int8_t(BinaryConsts::SIMDPrefix) << U32LEB(BinaryConsts::F32x4Pmax);
      break;
    case AddVecF64x2:
      o << int8_t(BinaryConsts::SIMDPrefix) << U32LEB(BinaryConsts::F64x2Add);
      break;
    case SubVecF64x2:
      o << int8_t(BinaryConsts::SIMDPrefix) << U32LEB(BinaryConsts::F64x2Sub);
      break;
    case MulVecF64x2:
      o << int8_t(BinaryConsts::SIMDPrefix) << U32LEB(BinaryConsts::F64x2Mul);
      break;
    case DivVecF64x2:
      o << int8_t(BinaryConsts::SIMDPrefix) << U32LEB(BinaryConsts::F64x2Div);
      break;
    case MinVecF64x2:
      o << int8_t(BinaryConsts::SIMDPrefix) << U32LEB(BinaryConsts::F64x2Min);
      break;
    case MaxVecF64x2:
      o << int8_t(BinaryConsts::SIMDPrefix) << U32LEB(BinaryConsts::F64x2Max);
      break;
    case PMinVecF64x2:
      o << int8_t(BinaryConsts::SIMDPrefix) << U32LEB(BinaryConsts::F64x2Pmin);
      break;
    case PMaxVecF64x2:
      o << int8_t(BinaryConsts::SIMDPrefix) << U32LEB(BinaryConsts::F64x2Pmax);
      break;

    case NarrowSVecI16x8ToVecI8x16:
      o << int8_t(BinaryConsts::SIMDPrefix)
        << U32LEB(BinaryConsts::I8x16NarrowI16x8S);
      break;
    case NarrowUVecI16x8ToVecI8x16:
      o << int8_t(BinaryConsts::SIMDPrefix)
        << U32LEB(BinaryConsts::I8x16NarrowI16x8U);
      break;
    case NarrowSVecI32x4ToVecI16x8:
      o << int8_t(BinaryConsts::SIMDPrefix)
        << U32LEB(BinaryConsts::I16x8NarrowI32x4S);
      break;
    case NarrowUVecI32x4ToVecI16x8:
      o << int8_t(BinaryConsts::SIMDPrefix)
        << U32LEB(BinaryConsts::I16x8NarrowI32x4U);
      break;

    case SwizzleVec8x16:
      o << int8_t(BinaryConsts::SIMDPrefix)
        << U32LEB(BinaryConsts::I8x16Swizzle);
      break;

    case InvalidBinary:
      WASM_UNREACHABLE("invalid binary op");
  }
}

void BinaryInstWriter::visitSelect(Select* curr) {
  if (curr->type.isRef()) {
    o << int8_t(BinaryConsts::SelectWithType) << U32LEB(curr->type.size());
    for (size_t i = 0; i < curr->type.size(); i++) {
      parent.writeType(curr->type != Type::unreachable ? curr->type
                                                       : Type::none);
    }
  } else {
    o << int8_t(BinaryConsts::Select);
  }
}

void BinaryInstWriter::visitReturn(Return* curr) {
  o << int8_t(BinaryConsts::Return);
}

void BinaryInstWriter::visitMemorySize(MemorySize* curr) {
  o << int8_t(BinaryConsts::MemorySize);
  o << U32LEB(0); // Reserved flags field
}

void BinaryInstWriter::visitMemoryGrow(MemoryGrow* curr) {
  o << int8_t(BinaryConsts::MemoryGrow);
  o << U32LEB(0); // Reserved flags field
}

void BinaryInstWriter::visitRefNull(RefNull* curr) {
  o << int8_t(BinaryConsts::RefNull);
  parent.writeHeapType(curr->type.getHeapType());
}

void BinaryInstWriter::visitRefIs(RefIs* curr) {
  switch (curr->op) {
    case RefIsNull:
      o << int8_t(BinaryConsts::RefIsNull);
      break;
    case RefIsFunc:
      o << int8_t(BinaryConsts::GCPrefix) << int8_t(BinaryConsts::RefIsFunc);
      break;
    case RefIsData:
      o << int8_t(BinaryConsts::GCPrefix) << int8_t(BinaryConsts::RefIsData);
      break;
    case RefIsI31:
      o << int8_t(BinaryConsts::GCPrefix) << int8_t(BinaryConsts::RefIsI31);
      break;
    default:
      WASM_UNREACHABLE("unimplemented ref.is_*");
  }
}

void BinaryInstWriter::visitRefFunc(RefFunc* curr) {
  o << int8_t(BinaryConsts::RefFunc)
    << U32LEB(parent.getFunctionIndex(curr->func));
}

void BinaryInstWriter::visitRefEq(RefEq* curr) {
  o << int8_t(BinaryConsts::RefEq);
}

void BinaryInstWriter::visitTableGet(TableGet* curr) {
  o << int8_t(BinaryConsts::TableGet);
  o << U32LEB(parent.getTableIndex(curr->table));
}

void BinaryInstWriter::visitTableSet(TableSet* curr) {
  o << int8_t(BinaryConsts::TableSet);
  o << U32LEB(parent.getTableIndex(curr->table));
}

void BinaryInstWriter::visitTry(Try* curr) {
  breakStack.push_back(curr->name);
  o << int8_t(BinaryConsts::Try);
  emitResultType(curr->type);
}

void BinaryInstWriter::emitCatch(Try* curr, Index i) {
  if (func && !sourceMap) {
    parent.writeExtraDebugLocation(curr, func, i);
  }
  o << int8_t(BinaryConsts::Catch)
    << U32LEB(parent.getTagIndex(curr->catchTags[i]));
}

void BinaryInstWriter::emitCatchAll(Try* curr) {
  if (func && !sourceMap) {
    parent.writeExtraDebugLocation(curr, func, curr->catchBodies.size());
  }
  o << int8_t(BinaryConsts::CatchAll);
}

void BinaryInstWriter::emitDelegate(Try* curr) {
  // The delegate ends the scope in effect, and pops the try's name. Note that
  // the getBreakIndex is intentionally after that pop, as the delegate cannot
  // target its own try.
  assert(!breakStack.empty());
  breakStack.pop_back();
  o << int8_t(BinaryConsts::Delegate)
    << U32LEB(getBreakIndex(curr->delegateTarget));
}

void BinaryInstWriter::visitThrow(Throw* curr) {
  o << int8_t(BinaryConsts::Throw) << U32LEB(parent.getTagIndex(curr->tag));
}

void BinaryInstWriter::visitRethrow(Rethrow* curr) {
  o << int8_t(BinaryConsts::Rethrow) << U32LEB(getBreakIndex(curr->target));
}

void BinaryInstWriter::visitNop(Nop* curr) { o << int8_t(BinaryConsts::Nop); }

void BinaryInstWriter::visitUnreachable(Unreachable* curr) {
  o << int8_t(BinaryConsts::Unreachable);
}

void BinaryInstWriter::visitDrop(Drop* curr) {
  size_t numValues = curr->value->type.size();
  for (size_t i = 0; i < numValues; i++) {
    o << int8_t(BinaryConsts::Drop);
  }
}

void BinaryInstWriter::visitPop(Pop* curr) {
  // Turns into nothing in the binary format
}

void BinaryInstWriter::visitTupleMake(TupleMake* curr) {
  // Turns into nothing in the binary format
}

void BinaryInstWriter::visitTupleExtract(TupleExtract* curr) {
  size_t numVals = curr->tuple->type.size();
  // Drop all values after the one we want
  for (size_t i = curr->index + 1; i < numVals; ++i) {
    o << int8_t(BinaryConsts::Drop);
  }
  // If the extracted value is the only one left, we're done
  if (curr->index == 0) {
    return;
  }
  // Otherwise, save it to a scratch local, drop the others, then retrieve it
  assert(scratchLocals.find(curr->type) != scratchLocals.end());
  auto scratch = scratchLocals[curr->type];
  o << int8_t(BinaryConsts::LocalSet) << U32LEB(scratch);
  for (size_t i = 0; i < curr->index; ++i) {
    o << int8_t(BinaryConsts::Drop);
  }
  o << int8_t(BinaryConsts::LocalGet) << U32LEB(scratch);
}

void BinaryInstWriter::visitI31New(I31New* curr) {
  o << int8_t(BinaryConsts::GCPrefix) << U32LEB(BinaryConsts::I31New);
}

void BinaryInstWriter::visitI31Get(I31Get* curr) {
  o << int8_t(BinaryConsts::GCPrefix)
    << U32LEB(curr->signed_ ? BinaryConsts::I31GetS : BinaryConsts::I31GetU);
}

void BinaryInstWriter::visitCallRef(CallRef* curr) {
  o << int8_t(curr->isReturn ? BinaryConsts::RetCallRef
                             : BinaryConsts::CallRef);
}

void BinaryInstWriter::visitRefTest(RefTest* curr) {
  o << int8_t(BinaryConsts::GCPrefix);
  if (curr->rtt) {
    o << U32LEB(BinaryConsts::RefTest);
  } else {
    o << U32LEB(BinaryConsts::RefTestStatic);
    parent.writeIndexedHeapType(curr->intendedType);
  }
}

void BinaryInstWriter::visitRefCast(RefCast* curr) {
  o << int8_t(BinaryConsts::GCPrefix);
  if (curr->rtt) {
    o << U32LEB(BinaryConsts::RefCast);
  } else {
    o << U32LEB(BinaryConsts::RefCastStatic);
    parent.writeIndexedHeapType(curr->intendedType);
  }
}

void BinaryInstWriter::visitBrOn(BrOn* curr) {
  switch (curr->op) {
    case BrOnNull:
      o << int8_t(BinaryConsts::BrOnNull);
      break;
    case BrOnNonNull:
      o << int8_t(BinaryConsts::BrOnNonNull);
      break;
    case BrOnCast:
      o << int8_t(BinaryConsts::GCPrefix);
      if (curr->rtt) {
        o << U32LEB(BinaryConsts::BrOnCast);
      } else {
        o << U32LEB(BinaryConsts::BrOnCastStatic);
      }
      break;
    case BrOnCastFail:
      o << int8_t(BinaryConsts::GCPrefix);
      if (curr->rtt) {
        o << U32LEB(BinaryConsts::BrOnCastFail);
      } else {
        o << U32LEB(BinaryConsts::BrOnCastStaticFail);
      }
      break;
    case BrOnFunc:
      o << int8_t(BinaryConsts::GCPrefix) << U32LEB(BinaryConsts::BrOnFunc);
      break;
    case BrOnNonFunc:
      o << int8_t(BinaryConsts::GCPrefix) << U32LEB(BinaryConsts::BrOnNonFunc);
      break;
    case BrOnData:
      o << int8_t(BinaryConsts::GCPrefix) << U32LEB(BinaryConsts::BrOnData);
      break;
    case BrOnNonData:
      o << int8_t(BinaryConsts::GCPrefix) << U32LEB(BinaryConsts::BrOnNonData);
      break;
    case BrOnI31:
      o << int8_t(BinaryConsts::GCPrefix) << U32LEB(BinaryConsts::BrOnI31);
      break;
    case BrOnNonI31:
      o << int8_t(BinaryConsts::GCPrefix) << U32LEB(BinaryConsts::BrOnNonI31);
      break;
    default:
      WASM_UNREACHABLE("invalid br_on_*");
  }
  o << U32LEB(getBreakIndex(curr->name));
  if ((curr->op == BrOnCast || curr->op == BrOnCastFail) && !curr->rtt) {
    parent.writeIndexedHeapType(curr->intendedType);
  }
}

void BinaryInstWriter::visitRttCanon(RttCanon* curr) {
  o << int8_t(BinaryConsts::GCPrefix) << U32LEB(BinaryConsts::RttCanon);
  parent.writeIndexedHeapType(curr->type.getRtt().heapType);
}

void BinaryInstWriter::visitRttSub(RttSub* curr) {
  o << int8_t(BinaryConsts::GCPrefix);
  o << U32LEB(curr->fresh ? BinaryConsts::RttFreshSub : BinaryConsts::RttSub);
  parent.writeIndexedHeapType(curr->type.getRtt().heapType);
}

void BinaryInstWriter::visitStructNew(StructNew* curr) {
  o << int8_t(BinaryConsts::GCPrefix);
  if (curr->rtt) {
    if (curr->isWithDefault()) {
      o << U32LEB(BinaryConsts::StructNewDefaultWithRtt);
    } else {
      o << U32LEB(BinaryConsts::StructNewWithRtt);
    }
  } else {
    if (curr->isWithDefault()) {
      o << U32LEB(BinaryConsts::StructNewDefault);
    } else {
      o << U32LEB(BinaryConsts::StructNew);
    }
  }
  parent.writeIndexedHeapType(curr->type.getHeapType());
}

void BinaryInstWriter::visitStructGet(StructGet* curr) {
  const auto& heapType = curr->ref->type.getHeapType();
  const auto& field = heapType.getStruct().fields[curr->index];
  int8_t op;
  if (field.type != Type::i32 || field.packedType == Field::not_packed) {
    op = BinaryConsts::StructGet;
  } else if (curr->signed_) {
    op = BinaryConsts::StructGetS;
  } else {
    op = BinaryConsts::StructGetU;
  }
  o << int8_t(BinaryConsts::GCPrefix) << U32LEB(op);
  parent.writeIndexedHeapType(heapType);
  o << U32LEB(curr->index);
}

void BinaryInstWriter::visitStructSet(StructSet* curr) {
  o << int8_t(BinaryConsts::GCPrefix) << U32LEB(BinaryConsts::StructSet);
  parent.writeIndexedHeapType(curr->ref->type.getHeapType());
  o << U32LEB(curr->index);
}

void BinaryInstWriter::visitArrayNew(ArrayNew* curr) {
  o << int8_t(BinaryConsts::GCPrefix);
  if (curr->rtt) {
    if (curr->isWithDefault()) {
      o << U32LEB(BinaryConsts::ArrayNewDefaultWithRtt);
    } else {
      o << U32LEB(BinaryConsts::ArrayNewWithRtt);
    }
  } else {
    if (curr->isWithDefault()) {
      o << U32LEB(BinaryConsts::ArrayNewDefault);
    } else {
      o << U32LEB(BinaryConsts::ArrayNew);
    }
  }
  parent.writeIndexedHeapType(curr->type.getHeapType());
}

void BinaryInstWriter::visitArrayInit(ArrayInit* curr) {
  o << int8_t(BinaryConsts::GCPrefix);
  if (curr->rtt) {
    o << U32LEB(BinaryConsts::ArrayInit);
  } else {
    o << U32LEB(BinaryConsts::ArrayInitStatic);
  }
  parent.writeIndexedHeapType(curr->type.getHeapType());
  o << U32LEB(curr->values.size());
}

void BinaryInstWriter::visitArrayGet(ArrayGet* curr) {
  auto heapType = curr->ref->type.getHeapType();
  const auto& field = heapType.getArray().element;
  int8_t op;
  if (field.type != Type::i32 || field.packedType == Field::not_packed) {
    op = BinaryConsts::ArrayGet;
  } else if (curr->signed_) {
    op = BinaryConsts::ArrayGetS;
  } else {
    op = BinaryConsts::ArrayGetU;
  }
  o << int8_t(BinaryConsts::GCPrefix) << U32LEB(op);
  parent.writeIndexedHeapType(heapType);
}

void BinaryInstWriter::visitArraySet(ArraySet* curr) {
  o << int8_t(BinaryConsts::GCPrefix) << U32LEB(BinaryConsts::ArraySet);
  parent.writeIndexedHeapType(curr->ref->type.getHeapType());
}

void BinaryInstWriter::visitArrayLen(ArrayLen* curr) {
  o << int8_t(BinaryConsts::GCPrefix) << U32LEB(BinaryConsts::ArrayLen);
  parent.writeIndexedHeapType(curr->ref->type.getHeapType());
}

void BinaryInstWriter::visitArrayCopy(ArrayCopy* curr) {
  o << int8_t(BinaryConsts::GCPrefix) << U32LEB(BinaryConsts::ArrayCopy);
  parent.writeIndexedHeapType(curr->destRef->type.getHeapType());
  parent.writeIndexedHeapType(curr->srcRef->type.getHeapType());
}

void BinaryInstWriter::visitRefAs(RefAs* curr) {
  switch (curr->op) {
    case RefAsNonNull:
      o << int8_t(BinaryConsts::RefAsNonNull);
      break;
    case RefAsFunc:
      o << int8_t(BinaryConsts::GCPrefix) << U32LEB(BinaryConsts::RefAsFunc);
      break;
    case RefAsData:
      o << int8_t(BinaryConsts::GCPrefix) << U32LEB(BinaryConsts::RefAsData);
      break;
    case RefAsI31:
      o << int8_t(BinaryConsts::GCPrefix) << U32LEB(BinaryConsts::RefAsI31);
      break;
    default:
      WASM_UNREACHABLE("invalid ref.as_*");
  }
}

void BinaryInstWriter::emitScopeEnd(Expression* curr) {
  assert(!breakStack.empty());
  breakStack.pop_back();
  o << int8_t(BinaryConsts::End);
  if (func && !sourceMap) {
    parent.writeDebugLocationEnd(curr, func);
  }
}

void BinaryInstWriter::emitFunctionEnd() { o << int8_t(BinaryConsts::End); }

void BinaryInstWriter::emitUnreachable() {
  o << int8_t(BinaryConsts::Unreachable);
}

void BinaryInstWriter::mapLocalsAndEmitHeader() {
  assert(func && "BinaryInstWriter: function is not set");
  // Map params
  for (Index i = 0; i < func->getNumParams(); i++) {
    mappedLocals[std::make_pair(i, 0)] = i;
  }
  // Normally we map all locals of the same type into a range of adjacent
  // addresses, which is more compact. However, if we need to keep DWARF valid,
  // do not do any reordering at all - instead, do a trivial mapping that
  // keeps everything unmoved.
  if (DWARF) {
    FindAll<TupleExtract> extracts(func->body);
    if (!extracts.list.empty()) {
      Fatal() << "DWARF + multivalue is not yet complete";
    }
    Index varStart = func->getVarIndexBase();
    Index varEnd = varStart + func->getNumVars();
    o << U32LEB(func->getNumVars());
    for (Index i = varStart; i < varEnd; i++) {
      mappedLocals[std::make_pair(i, 0)] = i;
      o << U32LEB(1);
      parent.writeType(func->getLocalType(i));
    }
    return;
  }
  for (auto type : func->vars) {
    for (const auto& t : type) {
      noteLocalType(t);
    }
  }
  countScratchLocals();
  std::unordered_map<Type, size_t> currLocalsByType;
  for (Index i = func->getVarIndexBase(); i < func->getNumLocals(); i++) {
    Index j = 0;
    for (const auto& type : func->getLocalType(i)) {
      auto fullIndex = std::make_pair(i, j++);
      Index index = func->getVarIndexBase();
      for (auto& localType : localTypes) {
        if (type == localType) {
          mappedLocals[fullIndex] = index + currLocalsByType[localType];
          currLocalsByType[type]++;
          break;
        }
        index += numLocalsByType.at(localType);
      }
    }
  }
  setScratchLocals();
  o << U32LEB(numLocalsByType.size());
  for (auto& localType : localTypes) {
    o << U32LEB(numLocalsByType.at(localType));
    parent.writeType(localType);
  }
}

void BinaryInstWriter::noteLocalType(Type type) {
  if (!numLocalsByType.count(type)) {
    localTypes.push_back(type);
  }
  numLocalsByType[type]++;
}

void BinaryInstWriter::countScratchLocals() {
  // Add a scratch register in `numLocalsByType` for each type of
  // tuple.extract with nonzero index present.
  FindAll<TupleExtract> extracts(func->body);
  for (auto* extract : extracts.list) {
    if (extract->type != Type::unreachable && extract->index != 0) {
      scratchLocals[extract->type] = 0;
    }
  }
  for (auto t : scratchLocals) {
    noteLocalType(t.first);
  }
}

void BinaryInstWriter::setScratchLocals() {
  Index index = func->getVarIndexBase();
  for (auto& localType : localTypes) {
    index += numLocalsByType[localType];
    if (scratchLocals.find(localType) != scratchLocals.end()) {
      scratchLocals[localType] = index - 1;
    }
  }
}

void BinaryInstWriter::emitMemoryAccess(size_t alignment,
                                        size_t bytes,
                                        uint32_t offset) {
  o << U32LEB(Bits::log2(alignment ? alignment : bytes));
  o << U32LEB(offset);
}

int32_t BinaryInstWriter::getBreakIndex(Name name) { // -1 if not found
  if (name == DELEGATE_CALLER_TARGET) {
    return breakStack.size();
  }
  for (int i = breakStack.size() - 1; i >= 0; i--) {
    if (breakStack[i] == name) {
      return breakStack.size() - 1 - i;
    }
  }
  WASM_UNREACHABLE("break index not found");
}

void StackIRGenerator::emit(Expression* curr) {
  StackInst* stackInst = nullptr;
  if (curr->is<Block>()) {
    stackInst = makeStackInst(StackInst::BlockBegin, curr);
  } else if (curr->is<If>()) {
    stackInst = makeStackInst(StackInst::IfBegin, curr);
  } else if (curr->is<Loop>()) {
    stackInst = makeStackInst(StackInst::LoopBegin, curr);
  } else if (curr->is<Try>()) {
    stackInst = makeStackInst(StackInst::TryBegin, curr);
  } else {
    stackInst = makeStackInst(curr);
  }
  stackIR.push_back(stackInst);
}

void StackIRGenerator::emitScopeEnd(Expression* curr) {
  StackInst* stackInst = nullptr;
  if (curr->is<Block>()) {
    stackInst = makeStackInst(StackInst::BlockEnd, curr);
  } else if (curr->is<If>()) {
    stackInst = makeStackInst(StackInst::IfEnd, curr);
  } else if (curr->is<Loop>()) {
    stackInst = makeStackInst(StackInst::LoopEnd, curr);
  } else if (curr->is<Try>()) {
    stackInst = makeStackInst(StackInst::TryEnd, curr);
  } else {
    WASM_UNREACHABLE("unexpected expr type");
  }
  stackIR.push_back(stackInst);
}

StackInst* StackIRGenerator::makeStackInst(StackInst::Op op,
                                           Expression* origin) {
  auto* ret = module.allocator.alloc<StackInst>();
  ret->op = op;
  ret->origin = origin;
  auto stackType = origin->type;
  if (origin->is<Block>() || origin->is<Loop>() || origin->is<If>() ||
      origin->is<Try>()) {
    if (stackType == Type::unreachable) {
      // There are no unreachable blocks, loops, or ifs. we emit extra
      // unreachables to fix that up, so that they are valid as having none
      // type.
      stackType = Type::none;
    } else if (op != StackInst::BlockEnd && op != StackInst::IfEnd &&
               op != StackInst::LoopEnd && op != StackInst::TryEnd) {
      // If a concrete type is returned, we mark the end of the construct has
      // having that type (as it is pushed to the value stack at that point),
      // other parts are marked as none).
      stackType = Type::none;
    }
  }
  ret->type = stackType;
  return ret;
}

void StackIRToBinaryWriter::write() {
  writer.mapLocalsAndEmitHeader();
  // Stack to track indices of catches within a try
  SmallVector<Index, 4> catchIndexStack;
  for (auto* inst : *func->stackIR) {
    if (!inst) {
      continue; // a nullptr is just something we can skip
    }
    switch (inst->op) {
      case StackInst::TryBegin:
        catchIndexStack.push_back(0);
        [[fallthrough]];
      case StackInst::Basic:
      case StackInst::BlockBegin:
      case StackInst::IfBegin:
      case StackInst::LoopBegin: {
        writer.visit(inst->origin);
        break;
      }
      case StackInst::TryEnd:
        catchIndexStack.pop_back();
        [[fallthrough]];
      case StackInst::BlockEnd:
      case StackInst::IfEnd:
      case StackInst::LoopEnd: {
        writer.emitScopeEnd(inst->origin);
        break;
      }
      case StackInst::IfElse: {
        writer.emitIfElse(inst->origin->cast<If>());
        break;
      }
      case StackInst::Catch: {
        writer.emitCatch(inst->origin->cast<Try>(), catchIndexStack.back()++);
        break;
      }
      case StackInst::CatchAll: {
        writer.emitCatchAll(inst->origin->cast<Try>());
        break;
      }
      case StackInst::Delegate: {
        writer.emitDelegate(inst->origin->cast<Try>());
        // Delegates end the try, like a TryEnd.
        catchIndexStack.pop_back();
        break;
      }
      default:
        WASM_UNREACHABLE("unexpected op");
    }
  }
  writer.emitFunctionEnd();
}

} // namespace wasm<|MERGE_RESOLUTION|>--- conflicted
+++ resolved
@@ -80,33 +80,11 @@
 }
 
 void BinaryInstWriter::visitCallIndirect(CallIndirect* curr) {
-<<<<<<< HEAD
-  // FIXME We should probably store a heap type on CallIndirect, see
-  //       https://github.com/WebAssembly/binaryen/issues/4220
-  //       For now, copy the heap type from the table if it matches - then a
-  //       nominal check will succeed too. If it does not match, then just emit
-  //       something for it like we always used to, using HeapType(sig).
-  HeapType heapType = HeapType(curr->sig);
-  auto tableType = parent.getModule()->getTable(curr->table)->type;
-  if (tableType.isFunction() && tableType != Type::funcref) {
-    auto tableHeapType = tableType.getHeapType();
-    auto tableSig = tableHeapType.getSignature();
-    if (curr->sig == tableSig) {
-      heapType = tableHeapType;
-    }
-  }
-
-  Index tableIdx = parent.getTableIndex(curr->table);
-  int8_t op =
-    curr->isReturn ? BinaryConsts::RetCallIndirect : BinaryConsts::CallIndirect;
-  o << op << U32LEB(parent.getTypeIndex(heapType)) << U32LEB(tableIdx);
-=======
   Index tableIdx = parent.getTableIndex(curr->table);
   int8_t op =
     curr->isReturn ? BinaryConsts::RetCallIndirect : BinaryConsts::CallIndirect;
   o << op << U32LEB(parent.getTypeIndex(curr->getHeapType(parent.getModule())))
     << U32LEB(tableIdx);
->>>>>>> 53c5e3e6
 }
 
 void BinaryInstWriter::visitLocalGet(LocalGet* curr) {

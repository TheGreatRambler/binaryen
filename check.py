--- conflicted
+++ resolved
@@ -119,11 +119,7 @@
         if 'ignore-external-input' in t:
             cmd += ['--ignore-external-input']
         if 'results' in t:
-<<<<<<< HEAD
-            cmd += ['--remove-exports', '0']
-=======
             cmd += ['--kept-exports', 'test1,test3']
->>>>>>> cc36ffd1
         support.run_command(cmd)
         actual = open('a.wat').read()
         out = t + '.out'

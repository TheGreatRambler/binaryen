--- conflicted
+++ resolved
@@ -1,22 +1,4 @@
 (module
-<<<<<<< HEAD
-  (import "import" "import" (func $import))
-
-  (memory 256 256)
-  (data (i32.const 10) "_________________")
-
-  (export "test1" $test1)
-  (export "memory" (memory $0))
-
-  (func $test1 (result i32)
-    ;; A safe store, should alter memory
-    (i32.store8 (i32.const 12) (i32.const 115))
-
-    ;; A load which is the result of the function, which will be computed.
-    (i32.load8_u
-      (i32.const 12)
-    )
-=======
   (global $global1 (mut i32) (i32.const 1))
   (global $global2 (mut i32) (i32.const 2))
   (global $global3 (mut i32) (i32.const 3))
@@ -48,7 +30,6 @@
       (i32.const 13)
     )
     (i32.const 42)
->>>>>>> cc36ffd1
   )
 
   (func "keepalive" (result i32)
